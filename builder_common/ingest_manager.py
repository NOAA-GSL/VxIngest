"""
CommonVxIngestManager - Parent class for all VxIngestManager classes
"""

import logging
import sys
import os
import queue
from multiprocessing import Process
import time
from datetime import timedelta
import json
from pathlib import Path
# This pyproj import has to remain here in order to enforce the
# order of loading of the pyproj and cocuhbase libraries.  If ipyproj is loaded after
# the couchbase library, it will cause a segmentation fault.
# pyproj is used by the grib2_to_cb IngestManger and supporting
# test code. The root cause of this is Couchbase. This incompatibility is supposed to be fixed
# in the next release of Couchbase.
import pyproj # pylint:disable=unused-import
from couchbase.exceptions import TimeoutException
<<<<<<< HEAD
from couchbase.cluster import Cluster, ClusterOptions, ClusterTimeoutOptions
from couchbase.auth import PasswordAuthenticator

=======
from couchbase.cluster import Cluster
from couchbase.auth import PasswordAuthenticator
from couchbase.options import ClusterOptions, ClusterTimeoutOptions
>>>>>>> b81d8c1f
class CommonVxIngestManager(Process):  # pylint:disable=too-many-instance-attributes
    """
    IngestManager is a Process Thread that manages an object pool of
    builders to ingest data from GSD grib2 files or netcdf files into documents that can be
    inserted into couchbase.

    It will read queue_elements, one by one,
    from the element_queue.  Elements might be file names or they might be ingest_document_ids.
    The builders use the template to create documents for
    each filename and put them into the document map.

    When all of the result set entries for a file are processed, the IngestManager upserts
    the document(s) to couchbase, or writes to an output directory and retrieves a new filename from
    the queue and starts over.

    Each builder is kept in an object pool so that they do not need to be re instantiated.
    When the queue has been emptied the IngestManager closes its connections
    and dies.
    """

    # pylint:disable=too-many-arguments
    def __init__(
        self,
        name,
        load_spec,
        element_queue,
        output_dir,
    ):
        """constructor for VxIngestManager
        Args:
            name (string): the thread name for this IngestManager
            load_spec (Object): contains Couchbase credentials
            element_queue (Queue): reference to the element Queue
            output_dir (string): output directory path
        """
        # The Constructor for the RunCB class.
        Process.__init__(self)
        self.thread_name = name
        self.load_spec = load_spec
        self.ingest_type_builder_name = None
        self.queue = element_queue
        self.builder_map = {}
        self.cb_credentials = self.cb_credentials
        self.cluster = None
        self.collection = None
        self.output_dir = output_dir
        if not os.path.exists(self.output_dir):
            os.makedirs(self.output_dir)
        if not os.access(self.output_dir, os.W_OK):
            _re = RuntimeError("Output directory: %s is not writable!", self.output_dir)
            logging.exception(_re)
            raise _re

    def process_queue_element(
        self, queue_element
    ):  # pylint: disable=missing-function-docstring
        pass

    def close_cb(self):
        """
        close couchbase connection
        """
        if self.cluster:
            self.cluster.close()
        self.cluster = None
        self.collection = None

    def connect_cb(self):
        """
        create a couchbase connection and maintain the collection and cluster objects.
        See the note at the top of vx_ingest.py for an explanation of why this seems redundant.
        """
        logging.info("data_type_manager - Connecting to couchbase")
        # get a reference to our cluster
        # noinspection PyBroadException
        try:
            timeout_options=ClusterTimeoutOptions(kv_timeout=timedelta(seconds=25), query_timeout=timedelta(seconds=120))
            options=ClusterOptions(PasswordAuthenticator(self.cb_credentials["user"], self.cb_credentials["password"]), timeout_options=timeout_options)
            self.cluster = Cluster(
                "couchbase://" + self.cb_credentials["host"], options
            )
            self.collection = (
                self.cluster
                .bucket(self.cb_credentials["bucket"])
                .collection(self.cb_credentials["collection"])
            )
            # stash the database connection for the builders to reuse
            self.load_spec["cluster"] = self.cluster
            self.load_spec["collection"] = self.collection
            logging.info("Couchbase connection success")
        except Exception as _e:  # pylint:disable=broad-except
            logging.exception("*** builder_common.CommonVxIngestManager in connect_cb ***")
            sys.exit("*** builder_common.CommonVxIngestManager Error when connecting to cb database")

    # entry point of the thread. Is invoked automatically when the thread is
    # started.

    def run(self):
        """
        This is the entry point for the IngestManager thread. It runs an
        infinite loop that only terminates when the element_queue is
        empty. For each enqueued element it calls
        process_queue_element with the queue_element and the couchbase
        connection to process the file.
        """
        # noinspection PyBroadException
        try:
            self.cb_credentials = self.load_spec['cb_connection']
            logging.getLogger().setLevel(logging.INFO)
            # get a connection
            self.connect_cb()
            # infinite loop terminates when the file_name_queue is empty
            empty_count = 0
            while True:
                try:
                    queue_element = self.queue.get_nowait()
                    logging.info(
                        self.thread_name
                        + ": IngestManager - processing "
                        + queue_element
                    )
                    if queue_element is not None:
                        # it seems it is possible to have an empty queue_element
                        # but we cannot process one so skip it
                        self.process_queue_element(queue_element)
                        logging.info(
                            self.thread_name
                            + ": IngestManager - finished processing "
                            + queue_element
                        )
                    self.queue.task_done()
                except queue.Empty:
                    # three strikes and your out! finished! kaput!
                    if empty_count < 3:
                        empty_count += 1
                        time.sleep(1)
                        continue
                    else:
                        logging.info(
                            "%s: IngestManager - Queue empty - disconnecting couchbase",
                            self.thread_name,
                        )
                        break
        except Exception as _e:  # pylint:disable=broad-except
            logging.exception(
                "%s: *** Error in IngestManager run ***", self.thread_name
            )
            raise _e
        finally:
            logging.info("%s: IngestManager finished", self.thread_name)

    def write_document_to_cb(self, queue_element, document_map):
        """This method writes the current document directly to couchbase
        Args:
            queue_element
            document_map (object): this object contains the output documents that will be upserted into couchbase
        Raises:
            _e: generic exception
        """
        # The document_map is all built now so write all the
        # documents in the document_map into couchbase
        # noinspection PyBroadException
        try:
            logging.info(
                "process_element writing documents for queue_element :%s  with threadName: %s",
                str(queue_element),
                self.thread_name,
            )
            # this call is volatile i.e. it might change syntax in
            # the future.
            # if it does, please just fix it.
            upsert_start_time = int(time.time())
            logging.info(
                "process_element - executing upsert: stop time: %s",
                str(upsert_start_time),
            )
            if not document_map:
                logging.info(
                    "%s: process_element: would upsert documents but DOCUMENT_MAP IS EMPTY",
                    self.thread_name,
                )
            else:
                try:
                    self.collection.upsert_multi(document_map)
                except TimeoutException:
                    logging.info(
                        "process_element - trying upsert: Got TimeOutException -  Document may not be persisted."
                    )
            upsert_stop_time = int(time.time())
            logging.info(
                "process_element - executing upsert: stop time: %s",
                str(upsert_stop_time),
            )
            logging.info(
                "process_element - executing upsert: elapsed time: %s",
                str(upsert_stop_time - upsert_start_time),
            )
        except Exception as _e:  # pylint:disable=broad-except
            logging.exception(
                "%s: *** Error writing to Couchbase: in process_element writing document ***",
                self.thread_name,
            )
            raise _e

    def write_document_to_files(self, file_name, document_map):
        """This method writes the current document directly to couchbase
        Args:
            file_name: the name to use for the files
            document_map (object): this object contains the output documents that will be upserted into couchbase
        Raises:
            _e: generic exception
        """
        try:
            logging.info(
                "%s: write_document_to_files output %s:  ",
                self.thread_name,
                self.output_dir,
            )
            if not document_map:
                logging.info(
                    "%s: write_document_to_files: would write documents but DOCUMENT_MAP IS EMPTY",
                    self.thread_name,
                )
            else:
                Path(self.output_dir).mkdir(parents=True, exist_ok=True)
                try:
                    file_name = os.path.basename(file_name) + ".json"
                    complete_file_name = os.path.join(self.output_dir, file_name)
                    # how many documents are we writing? Log it for alert
                    num_documents = len(list(document_map.values()))
                    logging.info(
                        "%s: write_document_to_files writing %s documents into %s",
                        self.thread_name,
                        num_documents,
                        complete_file_name,
                    )
                    _f = open(complete_file_name, "w", encoding="utf-8")
                    # we need to write out a list of the values of the _document_map for cbimport
                    json_data = json.dumps(list(document_map.values()))
                    _f.write(json_data)
                    _f.close()
                except Exception as _e1:  # pylint:disable=broad-except
                    logging.exception("write_document_to_files - trying write: Got Exception %s", str(_e1))
        except Exception as _e:  # pylint:disable=broad-except
            logging.exception(": *** {self.thread_name} Error writing to files: in process_element writing document*** %s", str(_e))
            raise _e<|MERGE_RESOLUTION|>--- conflicted
+++ resolved
@@ -19,15 +19,9 @@
 # in the next release of Couchbase.
 import pyproj # pylint:disable=unused-import
 from couchbase.exceptions import TimeoutException
-<<<<<<< HEAD
-from couchbase.cluster import Cluster, ClusterOptions, ClusterTimeoutOptions
-from couchbase.auth import PasswordAuthenticator
-
-=======
 from couchbase.cluster import Cluster
 from couchbase.auth import PasswordAuthenticator
 from couchbase.options import ClusterOptions, ClusterTimeoutOptions
->>>>>>> b81d8c1f
 class CommonVxIngestManager(Process):  # pylint:disable=too-many-instance-attributes
     """
     IngestManager is a Process Thread that manages an object pool of
