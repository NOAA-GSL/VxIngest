--- conflicted
+++ resolved
@@ -22,10 +22,6 @@
 from pathlib import Path
 from datetime import timedelta
 import yaml
-<<<<<<< HEAD
-from couchbase.cluster import Cluster, ClusterOptions, ClusterTimeoutOptions
-from couchbase.auth import PasswordAuthenticator
-=======
 # This pyproj import has to remain here in order to enforce the
 # order of loading of the pyproj and cocuhbase libraries.  If ipyproj is loaded after
 # the couchbase library, it will cause a segmentation fault.
@@ -36,7 +32,6 @@
 from couchbase.cluster import Cluster
 from couchbase.auth import PasswordAuthenticator
 from couchbase.options import ClusterOptions, ClusterTimeoutOptions
->>>>>>> b81d8c1f
 
 class CommonVxIngest:  # pylint: disable=too-many-arguments disable=too-many-instance-attributes
     """
