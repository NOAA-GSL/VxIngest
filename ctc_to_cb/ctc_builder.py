"""
Program Name: Class ctc_builder.py
Contact(s): Randy Pierce
History Log:  Initial version
Copyright 2019 UCAR/NCAR/RAL, CSU/CIRES, Regents of the University of
Colorado, NOAA/OAR/ESRL/GSL
"""

import copy
import cProfile
import logging
import datetime as dt
import re
import time
from pstats import Stats

from couchbase.exceptions import DocumentNotFoundException, TimeoutException
from couchbase.search import GeoBoundingBoxQuery, SearchOptions
from builder_common.builder_utilities import convert_to_iso
from builder_common.builder_utilities import get_geo_index
from builder_common.builder_utilities import initialize_data_array
from builder_common.builder import Builder


class CTCBuilder(Builder):  # pylint:disable=too-many-instance-attributes
    """
    Parent class for CTC builders
    1) find all the stations for the region for this ingest (model and region)
    select raw geo from `{self.bucket}`.{self.scope}.{self.collection} where type="MD" and docType="station" and subset='METAR' and version='V01'
    Use the region metadata document....
    SELECT
        geo.bottom_right.lat as br_lat,
        geo.bottom_right.lon as br_lon,
        geo.top_left.lat as tl_lat,
        geo.top_left.lon as tl_lon
    FROM `{self.bucket}`.{self.scope}.{self.collection}
    WHERE type="MD" and docType="region" and subset='COMMON' and version='V01' and name="ALL_HRRR"
    use the boubnding box to select stations for the region
    [
        {
            "bottom_right": {
            "lat": 21.7692,
            "lon": -61.7802
            },
            "top_left": {
            "lat": 52.3516,
            "lon": -126.5495
            }
        }
    ]
    SELECT name,
       geo.lat,
       geo.lon
    FROM `{self.bucket}`.{self.scope}.{self.collection}
    WHERE type="MD"
    AND docType="station"
    AND subset='METAR'
    AND version='V01'
    AND geo.lat BETWEEN 21.7692 and 52.3516
    AND geo.lon BETWEEN -126.5495 AND -61.7802

    This can be done with a join but it it is probably better to do it with two queries and code.
    This is the join.
    SELECT RAW s.name
    FROM `{self.bucket}`.{self.scope}.{self.collection} s
        JOIN `{self.bucket}`.{self.scope}.{self.collection} bb ON s.geo.lat BETWEEN bb.geo.bottom_right.lat AND bb.geo.top_left.lat
        AND s.geo.lon BETWEEN bb.geo.top_left.lon AND bb.geo.bottom_right.lon
    WHERE bb.type="MD"
        AND bb.docType="region"
        AND bb.subset='COMMON'
        AND bb.version='V01'
        AND bb.name="ALL_HRRR"
        AND s.type="MD"
        AND s.docType="station"
        AND s.subset='METAR'
        AND s.version='V01'
    2) find the minimum of the maximum valid times of corresponding CTC documents currently in the database.
    select raw min (METAR.fcstValidEpoch) from `{self.bucket}`.{self.scope}.{self.collection} where type="DD" and docType="obs" and subset='METAR' and version='V01'  limit 10
    3) find the maximum of the minimum valid times of the obs and corresponding models that are currently in the database. This is
    the data for ALL the stations. What delineates a region is the subset of station names that are in a region. This corresponds to a
    subset of the data portion of each model.
    select raw min (METAR.fcstValidEpoch) from `{self.bucket}`.{self.scope}.{self.collection} where type="DD" and docType="model" and subset='METAR' and version='V01' and model="HRRR_OPS"
    select raw min (METAR.fcstValidEpoch) from `{self.bucket}`.{self.scope}.{self.collection} where type="DD" and docType="obs" and subset='METAR' and version='V01'  limit 10
    4) using the minimum valid time and the domain station list query for model and obs pairs within the station list.

    5) iterate that batch of data by valid time and fcstLen creating corresponding CTC documents.
    """

    def __init__(self, load_spec, ingest_document):
        # CTC builders do not init the ingest_document. That happens in build_document
        super().__init__(load_spec, ingest_document)

        self.load_spec = load_spec
        self.domain_stations = []
        # CTC builder specific
        # These following need to be declared here but assigned in
        # build_document because each ingest_id might redifne them
        self.ingest_document = None
        self.template = None
        self.subset = None
        self.model = None
        self.region = None
        self.sub_doc_type = None
        self.variable = None
        self.model_fcst_valid_epochs = []
        self.model_data = (
            {}
        )  # used to stash each fcstValidEpoch model_data for the handlers
        self.obs_data = (
            {}
        )  # used to stash each fcstValidEpoch obs_data for the handlers
        self.obs_station_names = []  # used to stash sorted obs names for the handlers
        self.thresholds = None
        self.not_found_stations = set()
        self.not_found_station_count = 0
        self.bucket = None
        self.scope = None
        self.collection = None

    def derive_id(self, **kwargs):
        """
        This is a private method to derive a document id from the current station,
        substituting *values from the corresponding grib fields as necessary. A *field
        represents a direct substitution and a &function|params...
        represents a handler function. There is a kwargs because different builders may
        require a different argument list.
        Args:
            template_id (string): this is an id template string
        Returns:
            [string]: The processed id with substitutions made for elements in the id template
        """
        try:
            template_id = kwargs["template_id"]
            parts = template_id.split(":")
            new_parts = []
            for part in parts:
                if part.startswith("&"):
                    value = str(self.handle_named_function(part))
                else:
                    if part.startswith("*"):
                        value = str(self.translate_template_item(part))
                    else:
                        value = str(part)
                new_parts.append(value)
            new_id = ":".join(new_parts)
            return new_id
        except Exception as _e:  # pylint:disable=broad-except
            logging.exception("CTCBuilder.derive_id")
            return None

    def translate_template_item(self, variable):
        """This method translates template replacements (*item or *item1*item2).
        It can translate keys or values.
        Args:
            variable ([object]): a value from the template - should be a variable or a constant
        Returns:
            [string]: It returns a value
        """
        replacements = []
        try:
            if isinstance(variable, str):
                replacements = variable.split("*")[1:]
            # this is a literal, doesn't need to be returned
            if len(replacements) == 0:
                return variable
            # pre assign these in case it isn't a replacement - makes it easier
            value = variable
            if len(replacements) > 0:
                for _ri in replacements:
                    value = self.model_data[_ri]
                    # convert each station value to iso if necessary
                    if _ri.startswith("{ISO}"):
                        value = variable.replace("*" + _ri, convert_to_iso(value))
                    else:
                        value = variable.replace("*" + _ri, str(value))
            return value
        except Exception as _e:  # pylint: disable=broad-except
            logging.error(
                "CtcBuilder.translate_template_item: Exception  error: %s", str(_e)
            )
            return None

    def handle_document(self):
        """
        This routine processes the complete document matching template items to
        the self.modelData and self.obsData
        :return: The modified document_map
        """
        # noinspection PyBroadException
        try:
            new_document = copy.deepcopy(self.template)
            if self.domain_stations is None:
                return
            station_data_size = len(self.domain_stations)
            if station_data_size == 0:
                return
            # make a copy of the template, which will become the new document
            # once all the translations have occured
            new_document = initialize_data_array(new_document)
            for key in self.template.keys():
                if key == "data":
                    # pylint: disable=assignment-from-no-return
                    new_document = self.handle_data(doc=new_document)
                    continue
                new_document = self.handle_key(new_document, key)
            # put document into document map
            if new_document["id"]:
                logging.info(
                    "CTCBuilder.handle_document - adding document %s",
                    new_document["id"],
                )
                self.document_map[new_document["id"]] = new_document
            else:
                logging.info(
                    "CtcBuilder.handle_document - cannot add document with key %s",
                    str(new_document["id"]),
                )
        except Exception as _e:  # pylint: disable=broad-except
            logging.error(
                "%s CtcBuilder.handle_document: Exception instantiating builder:  error %s",
                self.__class__.__name__,
                str(_e),
            )
            raise _e

    def handle_key(self, doc, key):
        """
        This routine handles keys by substituting
        the data that correspond to the key into the values
        in the template that begin with *
        :param doc: the current document
        :param station: The current station
        :param _key: A key to be processed, This can be a key to a primitive,
        or to another dictionary, or to a named function
        """
        # noinspection PyBroadException
        try:
            if key == "id":
                an_id = self.derive_id(template_id=self.template["id"])
                if not an_id in doc:
                    doc["id"] = an_id
                return doc
            if isinstance(doc[key], dict):
                # process an embedded dictionary
                tmp_doc = copy.deepcopy(self.template[key])
                for sub_key in tmp_doc.keys():
                    tmp_doc = self.handle_key(tmp_doc, sub_key)  # recursion
                doc[key] = tmp_doc
            if (
                not isinstance(doc[key], dict)
                and isinstance(doc[key], str)
                and doc[key].startswith("&")
            ):
                doc[key] = self.handle_named_function(doc[key])
            else:
                doc[key] = self.translate_template_item(doc[key])
            return doc
        except Exception as _e:  # pylint:disable=broad-except
            logging.exception(
                "%s CtcBuilder.handle_key: Exception in builder",
                self.__class__.__name__,
            )
        return doc

    def handle_named_function(self, named_function_def):
        """
        This method processes a named function entry from a template.
        Args:
        _named_function_def ([string]): this can be either a template key or a template value.
        The _named_function_def looks like "&named_function|*field1,*field2,*field3..."
        where named_function is the literal function name of a defined function.
        The name of the function and the function parameters are seperated by a ":" and
        the parameters are seperated by a ','.
        It is expected that field1, field2, and field3 etc are all valid variable names.
        Each field will be translated from the netcdf file into value1, value2 etc.
        The method "named_function" will be called like...
        named_function({field1:value1, field2:value2, ... fieldn:valuen}) and the return value from named_function
        will be substituted into the document.
        station ([string]) the station name being processed.
        Returns:
            [string]: processed template item
        """
        func = None
        try:
            parts = named_function_def.split("|")
            func = parts[0].replace("&", "")
            params = []
            if len(parts) > 1:
                params = parts[1].split(",")
            dict_params = {}
            for _p in params:
                # be sure to slice the * off of the front of the param
                # translate_template_item returns an array of tuples - value,interp_value, one for each station
                # ordered by domain_stations.
                dict_params[_p[1:]] = self.translate_template_item(_p)
            # call the named function using getattr
            replace_with = getattr(self, func)(dict_params)
        except Exception as _e:  # pylint:disable=broad-except
            logging.exception(
                "%s handle_named_function: %s params %s: Exception instantiating builder:",
                self.__class__.__name__,
                func,
                params,
            )
        return replace_with

    def handle_fcstValidEpochs(self):  # pylint: disable=invalid-name
        """iterate through all the fcstValidEpochs for which we have both model data and observation data.
        For each entry in the data section, i.e for each station build a data element that
        has model and observation data, then handle the document.
        """
        try:  # pylint: disable=too-many-nested-blocks
            _obs_data = {}
            for fve in self.model_fcst_valid_epochs:
                try:
                    self.obs_data = {}
                    self.obs_station_names = []
                    try:
                        # get_stations_for_region_by_geosearch is broken for geo losts untill late 2022
                        # full_station_name_list = self.get_stations_for_region_by_geosearch(self.region, fve)
                        full_station_name_list = self.get_stations_for_region_by_sort(
                            self.region, fve["fcstValidEpoch"]
                        )
                        self.domain_stations = full_station_name_list
                    except Exception as _e:  # pylint: disable=broad-except
                        logging.error(
                            "%s: Exception with builder build_document: error: %s",
                            self.__class__.__name__,
                            str(_e),
                        )

                    # get the models and obs for this fve
                    # remove the fcstLen part
                    obs_id = re.sub(":" + str(fve["fcstLen"]) + "$", "", fve["id"])
                    # substitute the model part for obs
                    obs_id = re.sub(self.model, "obs", obs_id)
                    logging.info("Looking up model document: %s", fve["id"])
                    try:
                        _model_doc = self.load_spec["collection"].get(fve["id"])
                        self.model_data = _model_doc.content_as[dict]
<<<<<<< HEAD
=======
                        if not self.model_data["data"]:
                            logging.info(
                                "%s handle_fcstValidEpochs: model document %s has no data! ",
                                self.__class__.__name__,
                                fve["id"],
                            )
                            continue
>>>>>>> b81d8c1f
                    except DocumentNotFoundException:
                        logging.info(
                            "%s handle_fcstValidEpochs: model document %s was not found! ",
                            self.__class__.__name__,
                            fve["id"],
                        )
                    except Exception as _e:  # pylint: disable=broad-except
                        logging.error(
                            "%s Error getting model document: %s",
                            self.__class__.__name__,
                            str(_e),
                        )

                    logging.info("Looking up observation document: %s", obs_id)
                    try:
                        # I don't really know how I can get here with _obs_data AND
                        # _obs_data['id'] != obs_id and still no self.obs_data
                        # but it does happen and it results in documents
                        # that have 0 hits, misses, false_alarms etc
                        # It might be from duplicate ids but it must be handled
                        # so  "or not self.obs_data"
                        if (
                            not _obs_data
                            or (_obs_data["id"] != obs_id)
                            or not self.obs_data
                        ):
                            _obs_doc = self.load_spec["collection"].get(obs_id)
                            _obs_data = _obs_doc.content_as[dict]
<<<<<<< HEAD
=======
                            if not _obs_data["data"]:
                                logging.info(
                                    "%s handle_fcstValidEpochs: obs document %s has no data! ",
                                    self.__class__.__name__,
                                    obs_id,
                                )
                                continue
>>>>>>> b81d8c1f
                            for key in _obs_data["data"].keys():
                                self.obs_data[key] = _obs_data["data"][key]
                                self.obs_station_names.append(key)
                            self.obs_station_names.sort()
                        self.handle_document()
                    except DocumentNotFoundException:
                        logging.info(
                            "%s handle_fcstValidEpochs: obs document %s was not found! ",
                            self.__class__.__name__,
                            fve["id"],
                        )
                except Exception as _e:  # pylint: disable=broad-except
                    logging.exception(
                        "%s problem getting obs document: %s",
                        self.__class__.__name__,
                        str(_e),
                    )

        except Exception as _e:  # pylint: disable=broad-except
            logging.error(
                "%s handle_fcstValidEpochs: Exception instantiating builder:  error: %s",
                self.__class__.__name__,
                str(_e),
            )

    def build_document(self, queue_element):
        """
        This is the entry point for the ctcBuilders from the ingestManager.
        These documents are id'd by fcstValidEpoch and fcstLen. The data section is an array
        each element of which contains a map keyed by thresholds. The values are the
        hits, misses, false_alarms, adn correct_negatives for the stations in the region
        that is specified in the ingest_document.
        To process this file we need to itterate the list of valid fcstValidEpochs
        and process the region station list for each fcstValidEpoch and fcstLen.

        1) get stations from couchbase and filter them so that we retain only the ones for this model and region
        2) get the latest fcstValidEpoch for the ctc's for this model and region.
        3) get the intersection of the fcstValidEpochs that correspond for this model and the obs
        for all fcstValidEpochs greater than the latest ctc.
        4) if we have asked for profiling go ahead and do it
        5) iterate the fcstValidEpochs an get the models and obs for each fcstValidEpoch
        6) Within the fcstValidEpoch loop iterate the model fcstLen's and handle a document for each
        fcstValidEpoch and fcstLen. This will result in a document for each fcstLen within a fcstValidEpoch.
        5) and 6) are enclosed in the handle_document()
        """
        # noinspection PyBroadException
        try:
            logging.getLogger().setLevel(logging.INFO)
            # reset the builders document_map for a new file
            self.initialize_document_map()
            self.not_found_station_count = 0
            # CTC builder specific
            self.domain_stations = []
            # queue_element is an ingest document id
            # get the ingest document

            self.ingest_document = self.load_spec["ingest_documents"][queue_element]
            self.model = self.ingest_document["model"]
            self.region = self.ingest_document["region"]
            self.sub_doc_type = self.ingest_document["subDocType"]
            self.variable = self.ingest_document["subDocType"].lower()
            self.subset = self.ingest_document["subset"]
            self.template = self.ingest_document["template"]
            self.bucket = self.load_spec["cb_connection"]["bucket"]
            self.scope = self.load_spec["cb_connection"]["scope"]
            self.collection = self.load_spec["cb_connection"]["collection"]
            logging.info(
                "%s.build_document queue_element:%s model:%s region:%s variable:%s subset:%s",
                self.__class__.__name__,
                queue_element,
                self.model,
                self.region,
                self.variable,
                self.subset,
            )

            # First get the latest fcstValidEpoch for the ctc's for this model and region.
            stmnt = ""
            error_count = 0
            success = False
            while error_count < 3 and success is False:
                try:
                    stmnt = f"""SELECT RAW MAX(METAR.fcstValidEpoch)
                            FROM `{self.bucket}`.{self.scope}.{self.collection}
                            WHERE type='DD'
                            AND docType='CTC'
                            AND subDocType='{self.sub_doc_type}'
                            AND model='{self.model}'
                            AND region='{self.region}'
                            AND version='V01'
                            AND subset='{self.subset}'"""
                    # logging.info("build_document start query %s", stmnt)
                    result = self.load_spec["cluster"].query(stmnt, read_only=True)
                    success = True
                    # logging.info("build_document finished query %s", stmnt)
                except TimeoutException:
                    logging.info(
                        "%s.build_document TimeoutException retrying %s: %s",
                        self.__class__.__name__,
                        error_count,
                        stmnt,
                    )
                    if error_count > 2:
                        raise
                    time.sleep(2)  # don't hammer the server too hard
                    error_count = error_count + 1
            # initial value for the max epoch
            max_ctc_fcst_valid_epochs = self.load_spec["first_last_params"]["first_epoch"]
            max_ctc_fcst_valid_epochs_result = list(result)
            # if there are ctc's for this model and region then get the max epoch from the query
            max_ctc_fcst_valid_epochs = max_ctc_fcst_valid_epochs_result[0] if max_ctc_fcst_valid_epochs_result[0] is not None  else 0

            # Second get the intersection of the fcstValidEpochs that correspond for this
            # model and the obs for all fcstValidEpochs greater than the first_epoch ctc
            # and less than the last_epoch.
            # this could be done with implicit join but this seems to be faster when the results are large.
            # get the model fcstValidEpochs (models don't have regions) that are > the last ctc epoch
            error_count = 0
            success = False
            while error_count < 3 and success is False:
                try:
                    stmnt = f"""SELECT fve.fcstValidEpoch, fve.fcstLen, meta().id
                            FROM `{self.bucket}`.{self.scope}.{self.collection} fve
                            WHERE fve.type='DD'
                                AND fve.docType='model'
                                AND fve.model='{self.model}'
                                AND fve.version='V01'
                                AND fve.subset='{self.subset}'
                                AND fve.fcstValidEpoch >= {self.load_spec["first_last_params"]["first_epoch"]}
                                AND fve.fcstValidEpoch >= {max_ctc_fcst_valid_epochs}
                                AND fve.fcstValidEpoch <= {self.load_spec["first_last_params"]["last_epoch"]}
                            ORDER BY fve.fcstValidEpoch, fve.fcstLen"""
                    # logging.info("build_document start query %s", stmnt)
                    result = self.load_spec["cluster"].query(stmnt, read_only=True)
                    success = True
                    # logging.info("build_document finished query %s", stmnt)
                except TimeoutException:
                    logging.info(
                        "%s.build_document TimeoutException retrying %s: %s",
                        self.__class__.__name__,
                        error_count,
                        stmnt,
                    )
                    if error_count > 2:
                        raise
                    time.sleep(2)  # don't hammer the server too hard
                    error_count = error_count + 1
            _tmp_model_fve = list(result)

            # get the obs fcstValidEpochs (obs don't have regions) that are > the last ctc epoch
            error_count = 0
            success = False
            while error_count < 3 and success is False:
                try:
                    stmnt = f"""SELECT raw obs.fcstValidEpoch
                                FROM `{self.bucket}`.{self.scope}.{self.collection} obs
                                WHERE obs.type='DD'
                                    AND obs.docType='obs'
                                    AND obs.version='V01'
                                    AND obs.subset='{self.subset}'
                                    AND obs.fcstValidEpoch >= {max_ctc_fcst_valid_epochs}
                                    AND obs.fcstValidEpoch <= {self.load_spec["first_last_params"]["last_epoch"]}
                            ORDER BY obs.fcstValidEpoch"""
                    # logging.info("build_document start query %s", stmnt)
                    result1 = self.load_spec["cluster"].query(stmnt, read_only=True)
                    success = True
                    # logging.info("build_document finished query %s", stmnt)
                except TimeoutException:
                    logging.info(
                        "%s.build_document TimeoutException retrying %s: %s",
                        self.__class__.__name__,
                        error_count,
                        stmnt,
                    )
                    if error_count > 2:
                        raise
                    time.sleep(2)  # don't hammer the server too hard
                    error_count = error_count + 1
            _tmp_obs_fve = list(result1)

            # this will give us a list of {fcstValidEpoch:fve, fcslLen:fl, id:an_id}
            # where we know that each entry has a corresponding valid observation
            for fve in _tmp_model_fve:
                if fve["fcstValidEpoch"] in _tmp_obs_fve:
                    self.model_fcst_valid_epochs.append(fve)

            # if we have asked for profiling go ahead and do it
            # pylint: disable=no-member
            if self.do_profiling:
                with cProfile.Profile() as _pr:
                    # process the fcstValidEpochs with profiling
                    self.handle_fcstValidEpochs()
                    with open("profiling_stats.txt", "w", encoding="utf-8") as stream:
                        stats = Stats(_pr, stream=stream)
                        stats.strip_dirs()
                        stats.sort_stats("time")
                        stats.dump_stats("profiling_stats.prof")
                        stats.print_stats()
            else:
                # process the fcstValidEpochs without profiling
                self.handle_fcstValidEpochs()
            # pylint: disable=assignment-from-no-return
            logging.info(
                "There were %s stations not found", self.not_found_station_count
            )
            document_map = self.get_document_map()
            return document_map
        except Exception as _e:  # pylint: disable=broad-except
            logging.error(
                "%s: Exception with builder build_document: error: %s for element %s",
                self.__class__.__name__,
                str(_e),
                queue_element,
            )
            return {}

    def get_stations_for_region_by_geosearch(
        self, region_name, valid_epoch
    ):  # pylint: disable=unused-argument
        # NOTE: this is currently broken because we have to modify this query to
        # work woth the data model that has data elements as a MAP indexed by station name
        """Using a geosearh return all the stations within the defined region
        Args:
            region_name (string): the name of the region.
        Returns:
            list: the list of stations within this region
        """
        try:
            stmnt = f"""SELECT
                    geo.bottom_right.lat as br_lat,
                    geo.bottom_right.lon as br_lon,
                    geo.top_left.lat as tl_lat,
                    geo.top_left.lon as tl_lon
                    FROM `{self.bucket}`.{self.scope}.{self.collection}
                    WHERE type='MD'
                    and docType='region'
                    and subset='COMMON'
                    and version='V01'
                    and name='{region_name}'"""
            result = self.load_spec["cluster"].query(stmnt, read_only=True)
            _boundingbox = list(result)[0]
            _domain_stations = []
            _result1 = self.load_spec["cluster"].search_query(
                "station_geo",
                GeoBoundingBoxQuery(
                    top_left=(_boundingbox["tl_lon"], _boundingbox["tl_lat"]),
                    bottom_right=(_boundingbox["br_lon"], _boundingbox["br_lat"]),
                    field="geo",
                ),
                SearchOptions(fields=["name"], limit=10000),
            )
            for elem in list(_result1):
                _domain_stations.append(elem.fields["name"])
            _domain_stations.sort()
            return _domain_stations
        except Exception as _e:  # pylint: disable=broad-except
            logging.error(
                "%s: Exception with builder: error: %s",
                self.__class__.__name__,
                str(_e),
            )
            return []

    def get_legacy_stations_for_region(self, region_name):
        """Using the corresponding legacy list from a document return all the stations within the defined region
        NOTE: this has nothing to do with "_LEGACY" subset obs or CTC's.
        Args:
            region_name (string): the name of the region.
        Returns:
            list: the list of stations within this region
        """
        try:
            classic_station_id = "MD-TEST:V01:CLASSIC_STATIONS:" + region_name
            doc = self.load_spec["collection"].get(classic_station_id.strip())
            classic_stations = doc.content_as[dict]["stations"]
            classic_stations.sort()
            return classic_stations
        except Exception as _e:  # pylint: disable=broad-except
            logging.error(
                "%s: Exception with builder: error: %s",
                self.__class__.__name__,
                str(_e),
            )
            return []

    def get_stations_for_region_by_sort(self, region_name, valid_epoch):
        """Using a lat/lon filter return all the stations within the defined region
        Args:
            region_name (string): the name of the region.
        Returns:
            list: the list of stations within this region
        """
        # get the bounding box for this region
        try:
            stmnt = f"""SELECT  geo.bottom_right.lat as br_lat,
                    geo.bottom_right.lon as br_lon,
                    geo.top_left.lat as tl_lat,
                    geo.top_left.lon as tl_lon
                    FROM `{self.bucket}`.{self.scope}.{self.collection}
                    WHERE type='MD'
                    and docType='region'
                    and subset='COMMON'
                    and version='V01'
                    and name='{region_name}'"""
            result = self.load_spec["cluster"].query(stmnt, read_only=True)
            _boundingbox = list(result)[0]
            _domain_stations = []
            # get the stations that are within this boundingbox
            stmnt = f"""SELECT
                    geo, name
                    from `{self.bucket}`.{self.scope}.{self.collection}
                    where type='MD'
                    and docType='station'
                    and subset='{self.subset}'
                    and version='V01'"""
            result = self.load_spec["cluster"].query(stmnt, read_only=True)
            for row in result:
                geo_index = get_geo_index(valid_epoch, row["geo"])
                rlat = row["geo"][geo_index]["lat"]
                bb_br_lat = _boundingbox["br_lat"]
                bb_tl_lat = _boundingbox["tl_lat"]

                rlon = (
                    row["geo"][geo_index]["lon"]
                    if row["geo"][geo_index]["lon"] <= 180
                    else row["geo"][geo_index]["lon"] - 360
                )
                bb_br_lon = (
                    _boundingbox["br_lon"]
                    if _boundingbox["br_lon"] <= 180
                    else _boundingbox["br_lon"] - 360
                )
                bb_tl_lon = (
                    _boundingbox["tl_lon"]
                    if _boundingbox["tl_lon"] <= 180
                    else _boundingbox["tl_lon"] - 360
                )
                if (
                    rlat >= bb_br_lat
                    and rlat <= bb_tl_lat
                    and rlon >= bb_tl_lon
                    and rlon <= bb_br_lon
                ):
                    _domain_stations.append(row["name"])
                else:
                    continue
            _domain_stations.sort()
            return _domain_stations
        except Exception as _e:  # pylint: disable=broad-except
            logging.error(
                "%s: Exception with builder: error: %s",
                self.__class__.__name__,
                str(_e),
            )
            return None


# Concrete builders
class CTCModelObsBuilderV01(CTCBuilder):
    """This builder creates a set of V01 ctc documents using the data from associated
        model and obs data for the model and the region defined in the ingest document.
        Each document is indexed by the &handle_time:&handle_fcst_len" where the
        handle_time returns the valid time of a model and the handle_fcst_len returns the
        fcst_len of the model.
        The minimum valid time that is available to be ingested for the specified model
        and the minimum valid time for the obs that is available to be ingested,
        where both are greater than what already exists in the database,
        will be matched against the prescribed thresholds from the ingest metadata in
        the MD:matsAux:COMMON:V01 metadata document in the thresholdDescriptions map.
    Args:
        CTCBuilder (Class): parent class CTCBuilder
    """

    def __init__(self, load_spec, ingest_document):
        """This builder creates a set of V01 ctc documents using the data from associated
        model and obs data for the model and the region defined in the ingest document.
        Each document is indexed by the &handle_time:&handle_fcst_len" where the
        handle_time returns the valid time of a model and the handle_fcst_len returns the
        fcst_len of the model.
        The minimum valid time that is available to be ingested for the specified model
        and the minimum valid time for the obs that is available to be ingested,
        where both are greater than what already exists in the database,
        will be matched against the prescribed thresholds from the ingest metadata in
        the MD:matsAux:COMMON:V01 metadata document in the thresholdDescriptions map.
        Args:
            load_spec (dict): used to init the parent
            ingest_document (dict): the document from the ingest document
            cluster (Cluster): couchbase cluster object (used for queries)
            collection ([type]): couchbase collection object (used for data fetch operations)
        """
        CTCBuilder.__init__(self, load_spec, ingest_document)
        self.template = ingest_document["template"]
        self.ingest_document = None
        self.template = None
        self.subset = None
        self.model = None
        self.region = None
        self.sub_doc_type = None
        self.variable = None

        # self.do_profiling = True  # set to True to enable build_document profiling
        self.do_profiling = False  # set to True to enable build_document profiling

    def initialize_document_map(self):
        """
        reset the document_map for a new file
        """
        self.document_map = {}

    def get_document_map(self):
        return self.document_map

    # named functions
    def handle_data(self, **kwargs):  # pylint:disable=too-many-branches
        """
        This routine processes the ctc data element. The data elements are all the same and always have the
        same keys which are thresholds, therefore this class does not implement handlers.
        :return: The modified document_map
        """
        try:  # pylint: disable=too-many-nested-blocks
            doc = kwargs["doc"]
            data_elem = {}
            # get the thresholds
            if self.thresholds is None:
                result = self.load_spec["cluster"].query(
                    f"""
                    SELECT RAW METAR.thresholdDescriptions
                    FROM `{self.bucket}`.{self.scope}.{self.collection}
                    WHERE type="MD"
                        AND docType="matsAux"
                """,
                    read_only=True,
                )
                self.thresholds = list(
                    map(float, list((list(result)[0])[self.variable].keys()))
                )
            for threshold in self.thresholds:
                hits = 0
                misses = 0
                false_alarms = 0
                correct_negatives = 0
                none_count = 0
                for key in self.model_data["data"].keys():
                    try:
                        model_station_name = key
                        model_station = self.model_data["data"][key]
                        # only count the ones that are in our region
                        if model_station_name not in self.domain_stations:
                            continue
                        if model_station_name not in self.obs_station_names:
                            self.not_found_station_count = (
                                self.not_found_station_count + 1
                            )
                            if model_station_name not in self.not_found_stations:
                                logging.debug(
                                    "%s handle_data: model station %s was not found in the available observations.",
                                    self.__class__.__name__,
                                    model_station_name,
                                )
                                self.not_found_stations.add(model_station_name)
                            continue
                        if (
                            model_station[self.variable.capitalize()] is None
                            or self.obs_data[model_station_name][
                                self.variable.capitalize()
                            ]
                            is None
                        ):
                            none_count = none_count + 1
                            continue
                        if (
                            model_station[self.variable.capitalize()] < threshold
                            and self.obs_data[model_station_name][
                                self.variable.capitalize()
                            ]
                            < threshold
                        ):
                            hits = hits + 1
                        if (
                            model_station[self.variable.capitalize()] < threshold
                            and not self.obs_data[model_station_name][
                                self.variable.capitalize()
                            ]
                            < threshold
                        ):
                            false_alarms = false_alarms + 1
                        if (
                            not model_station[self.variable.capitalize()] < threshold
                            and self.obs_data[model_station_name][
                                self.variable.capitalize()
                            ]
                            < threshold
                        ):
                            misses = misses + 1
                        if (
                            not model_station[self.variable.capitalize()] < threshold
                            and not self.obs_data[model_station_name][
                                self.variable.capitalize()
                            ]
                            < threshold
                        ):
                            correct_negatives = correct_negatives + 1
                    except Exception as _e:  # pylint: disable=broad-except
                        logging.exception("unexpected exception:%s", str(_e))
                data_elem[threshold] = (
                    data_elem[threshold] if threshold in data_elem else {}
                )
                data_elem[threshold]["hits"] = hits
                data_elem[threshold]["false_alarms"] = false_alarms
                data_elem[threshold]["misses"] = misses
                data_elem[threshold]["correct_negatives"] = correct_negatives
                data_elem[threshold]["none_count"] = none_count
            doc["data"] = data_elem
            return doc
        except Exception as _e:  # pylint: disable=broad-except
            logging.error(
                "%s handle_data: Exception :  error: %s",
                self.__class__.__name__,
                str(_e),
            )
        return doc

    def handle_time(self, params_dict):  # pylint: disable=unused-argument
        """return the fcstValidTime for the current model in epoch
        Args:
            params_dict (dict): contains named_function parameters
        Returns:
            int: epoch
        """
        return self.model_data["fcstValidEpoch"]

    def handle_iso_time(self, params_dict):  # pylint: disable=unused-argument
        """return the fcstValidTime for the current model in ISO
        Args:
            params_dict (dict): contains named_function parameters
        Returns:
            string: ISO time string
        """
        return dt.datetime.utcfromtimestamp(
            self.model_data["fcstValidEpoch"]
        ).isoformat()

    def handle_fcst_len(self, params_dict):  # pylint: disable=unused-argument
        """returns the fcst lead time in hours for this document
        Args:
            params_dict (dict): contains named_function parameters
        Returns:
            int: a fcst lead time in hours
        """
        return self.model_data["fcstLen"]<|MERGE_RESOLUTION|>--- conflicted
+++ resolved
@@ -338,8 +338,6 @@
                     try:
                         _model_doc = self.load_spec["collection"].get(fve["id"])
                         self.model_data = _model_doc.content_as[dict]
-<<<<<<< HEAD
-=======
                         if not self.model_data["data"]:
                             logging.info(
                                 "%s handle_fcstValidEpochs: model document %s has no data! ",
@@ -347,7 +345,6 @@
                                 fve["id"],
                             )
                             continue
->>>>>>> b81d8c1f
                     except DocumentNotFoundException:
                         logging.info(
                             "%s handle_fcstValidEpochs: model document %s was not found! ",
@@ -376,8 +373,6 @@
                         ):
                             _obs_doc = self.load_spec["collection"].get(obs_id)
                             _obs_data = _obs_doc.content_as[dict]
-<<<<<<< HEAD
-=======
                             if not _obs_data["data"]:
                                 logging.info(
                                     "%s handle_fcstValidEpochs: obs document %s has no data! ",
@@ -385,7 +380,6 @@
                                     obs_id,
                                 )
                                 continue
->>>>>>> b81d8c1f
                             for key in _obs_data["data"].keys():
                                 self.obs_data[key] = _obs_data["data"][key]
                                 self.obs_station_names.append(key)
