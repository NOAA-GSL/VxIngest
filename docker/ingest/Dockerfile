--- conflicted
+++ resolved
@@ -2,38 +2,13 @@
 
 # NOTE - avoid installing python packages via apt - they install an alternate version of Python
 
-<<<<<<< HEAD
-# The eccodes image, used for building the eccodes library against the correct Python version
-FROM python:3.12-slim-bookworm AS eccodes
-
-ARG ECCODES_VER=2.32.1
-
-RUN apt-get update && \
-    apt-get install -y curl wget && \
-    apt-get install -y build-essential libssl-dev libnetcdff-dev libopenjp2-7-dev gfortran make unzip git cmake && \
-    mkdir /build && cd /build && \
-    wget https://confluence.ecmwf.int/download/attachments/45757960/eccodes-${ECCODES_VER}-Source.tar.gz && \
-    tar -xzf  eccodes-${ECCODES_VER}-Source.tar.gz && \
-    mkdir eccodes-build && cd eccodes-build && \
-    mkdir /eccodes && \
-    # Default install location is /usr/local/{bin,include,lib}, use the CMAKE prefix to change to /eccodes
-    # Note you'll need to set some bashrc variables (ECCODES_DEFINITION_PATH & ECCODES_DIR) in subsequent images
-    # cmake -DCMAKE_INSTALL_PREFIX=/eccodes -DBUILD_SHARED_LIBS=ON -DENABLE_JPG=ON ../eccodes-${ECCODES_VER}-Source && \
-    cmake -DCMAKE_INSTALL_PREFIX=/eccodes ../eccodes-${ECCODES_VER}-Source && \
-    # Use nproc to get the number of available cores - use all but 1 core for compilation
-    make -j$(( $(nproc)-1 )) && \
-    make install
-
-
-=======
->>>>>>> b6f71c20
 # The builder image, used for building the virtual environment
-FROM python:3.12-slim-bookworm AS builder
+FROM python:3.11-slim-bookworm AS builder
 
 RUN apt-get update && \
     # cftime build deps
     apt-get install -y build-essential && \
-    apt-get clean && rm -rf /var/lib/apt/lists/* 
+    apt-get clean && rm -rf /var/lib/apt/lists/*
 
 # Make sure the python tooling is up-to-date for when it's copied into the prod layer
 RUN pip install --no-cache-dir --upgrade pip setuptools wheel
@@ -101,7 +76,7 @@
 
 # Run OS updates
 RUN apt-get update && apt-get upgrade -y && \
-    apt-get clean && rm -rf /var/lib/apt/lists/* 
+    apt-get clean && rm -rf /var/lib/apt/lists/*
 
 # Copy just the vxingest app
 COPY ./src/ /app/
