# pylint: disable="too-many-lines"
"""
Program Name: Class grib_builder.py
Contact(s): Randy Pierce
History Log:  Initial version
Copyright 2019 UCAR/NCAR/RAL, CSU/CIRES, Regents of the University of
Colorado, NOAA/OAR/ESRL/GSL
"""

import os
import sys
<<<<<<< HEAD
from pstats import Stats
import numpy
import pygrib
import pyproj
import grib2_to_cb.get_grid as gg
from builder_common.builder_utilities import convert_to_iso
from builder_common.builder_utilities import get_geo_index
from builder_common.builder_utilities import initialize_data_array
from builder_common.builder import Builder

# may use https://unidata.github.io/MetPy

class GribBuilder(Builder):  # pylint: disable=too-many-arguments
    """parent class for grib builders"""

    def __init__(
        self,
        load_spec,
        ingest_document,
        number_stations=sys.maxsize,
    ):
        super().__init__(load_spec, ingest_document)

        self.ingest_document = ingest_document
        self.template = ingest_document["template"]
        self.subset = self.template["subset"]
        self.load_spec = load_spec
        # GribBuilder specific
        self.number_stations = number_stations
        self.projection = None
        self.grbs = None
        self.grbm = None
        self.spacing = None
        self.in_proj = None
        self.out_proj = None
        self.transformer = None
        self.transformer_reverse = None
        self.domain_stations = []

        # self.do_profiling = False - in super
        # set to True to enable build_document profiling

    def derive_id(self, **kwargs):
        """
        This is a private method to derive a document id from the current station,
        substituting *values from the corresponding grib fields as necessary. A *field
        represents a direct substitution and a &function|params...
        represents a handler function. There is a kwargs because different builders may
        require a different argument list.
        Args:
            template_id (string): this is an id template string
        Returns:
            [string]: The processed id with substitutions made for elements in the id template
        """
        try:
            template_id = kwargs["template_id"]
            parts = template_id.split(":")
            new_parts = []
            for part in parts:
                if part.startswith("&"):
                    value = str(self.handle_named_function(part))
                else:
                    if part.startswith("*"):
                        _v, _interp_v = self.translate_template_item(
                            part
                        )  # pylint:disable=unused-variable
                        value = str(_v)
                    else:
                        value = str(part)
                new_parts.append(value)
            new_id = ":".join(new_parts)
            return new_id
        except Exception as _e:  # pylint:disable=broad-except
            logging.exception("GribBuilder.derive_id")
            return None

    def translate_template_item(self, variable, single_return=False):
        """This method translates template replacements (*item or *item1*item2).
        It can translate keys or values.
        Args:
            variable (string): a value from the template - should be a grib2 variable or a constant
            single_return (boolean): if this is True on one value is returned, otherwise an array.
        Returns:
            [list]: It returns an array of values, ordered by domain_stations, or a single value
        depending on the single_return parameter.
        """
        replacements = []
        # noinspection PyBroadException
        try:
            if single_return:
                return (variable, variable)
            if isinstance(variable, str):
                # skip the first replacement, its never
                # really a replacement. It is either '' or not a
                # replacement
                replacements = variable.split("*")[1:]
            # pre assign these in case it isn't a replacement - makes it easier
            station_value = variable
            interpolated_value = variable
            if len(replacements) > 0:
                station_values = []
                for _ri in replacements:
                    message = self.grbs.select(name=_ri)[0]
                    values = message["values"]
                    for station in self.domain_stations:
                        # get the individual station value and interpolated value
                        fcst_valid_epoch = round(message.validDate.timestamp())
                        geo_index = get_geo_index(fcst_valid_epoch, station["geo"])
                        station_value = values[
                            round(station["geo"][geo_index]["y_gridpoint"]),
                            round(station["geo"][geo_index]["x_gridpoint"]),
                        ]
                        # interpolated gridpoints cannot be rounded
                        interpolated_value = gg.interpGridBox(
                            values,
                            station["geo"][geo_index]["y_gridpoint"],
                            station["geo"][geo_index]["x_gridpoint"],
                        )
                        # convert each station value to iso if necessary
                        if _ri.startswith("{ISO}"):
                            station_value = variable.replace(
                                "*" + _ri, convert_to_iso(station_value)
                            )
                            interpolated_value = variable.replace(
                                "*" + _ri, convert_to_iso(station_value)
                            )
                        else:
                            station_value = variable.replace(
                                "*" + _ri, str(station_value)
                            )
                            interpolated_value = variable.replace(
                                "*" + _ri, str(interpolated_value)
                            )
                        # add it onto the list of tupples
                        station_values.append((station_value, interpolated_value))
                return station_values
            # it is a constant, no replacements but we still need a tuple for each station
            return [
                (station_value, interpolated_value)
                for i in range(len(self.domain_stations))
            ]
        except Exception as _e:  # pylint:disable=broad-except
            logging.exception(
                "Builder.translate_template_item for variable %s: replacements: %s",
                str(variable),
                str(replacements),
            )

    def handle_document(self):
        """
        This routine processes the complete document (essentially a complete grib file)
        Each template key or value that corresponds to a variable will be selected from
        the grib file into a pygrib message and then
        each station will get values from the grib message.
        :return: The modified document_map
        """
        # noinspection PyBroadException
        try:
            new_document = copy.deepcopy(self.template)
            station_data_size = len(self.domain_stations)
            if station_data_size == 0:
                return
            # make a copy of the template, which will become the new document
            # once all the translations have occured
            new_document = initialize_data_array(new_document)
            for key in self.template.keys():
                if key == "data":
                    new_document = self.handle_data(doc=new_document)
                    continue
                new_document = self.handle_key(new_document, key)
            # put document into document map
            if new_document["id"]:
                logging.info(
                    "GribBuilder.handle_document - adding document %s",
                    new_document["id"],
                )
                self.document_map[new_document["id"]] = new_document
            else:
                logging.info(
                    "GribBuilder.handle_document - cannot add document with key %s",
                    str(new_document["id"]),
                )
        except Exception as _e:  # pylint: disable=broad-except
            logging.error(
                "%s GribBuilder.handle_document: Exception instantiating builder: %s",
                self.__class__.__name__,
                str(_e),
            )
            raise _e

    def handle_key(self, doc, key):
        """
        This routine handles keys by substituting
        the grib variables that correspond to the key into the values
        in the template that begin with *
        :param doc: the current document
        :param station: The current station
        :param _key: A key to be processed, This can be a key to a primitive,
        or to another dictionary, or to a named function
        """
        # noinspection PyBroadException
        try:
            if key == "id":
                an_id = self.derive_id(template_id=self.template["id"])
                if not an_id in doc:
                    doc["id"] = an_id
                return doc
            if isinstance(doc[key], dict):
                # process an embedded dictionary
                tmp_doc = copy.deepcopy(self.template[key])
                for sub_key in tmp_doc.keys():
                    tmp_doc = self.handle_key(tmp_doc, sub_key)  # recursion
                doc[key] = tmp_doc
            if (
                not isinstance(doc[key], dict)
                and isinstance(doc[key], str)
                and doc[key].startswith("&")
            ):
                doc[key] = self.handle_named_function(doc[key])
            else:
                doc[key], _interp_v = self.translate_template_item(doc[key], True)
            return doc
        except Exception as _e:  # pylint:disable=broad-except
            logging.exception(
                "%s GribBuilder.handle_key: Exception in builder:",
                self.__class__.__name__,
            )
        return doc

    def handle_named_function(self, named_function_def):
        """
        This routine processes a named function entry from a template.
        :param _named_function_def - this can be either a template key or a template value.
        The _named_function_def looks like "&named_function|*field1,*field2,*field3..."
        where named_function is the literal function name of a defined function.
        The name of the function and the function parameters are seperated by a ":" and
        the parameters are seperated by a ','.
        It is expected that field1, field2, and field3 etc are all valid variable names.
        Each field will be translated from the netcdf file into value1, value2 etc.
        The method "named_function" will be called like...
        named_function({field1:value1, field2:value2, ... fieldn:valuen}) and the return value from named_function
        will be substituted into the document.
        :station the station being processed.
        """
        func = None
        try:
            parts = named_function_def.split("|")
            func = parts[0].replace("&", "")
            params = []
            if len(parts) > 1:
                params = parts[1].split(",")
            dict_params = {}
            for _p in params:
                # be sure to slice the * off of the front of the param
                # translate_template_item returns an array of tuples - value,interp_value, one for each station
                # ordered by domain_stations.
                dict_params[_p[1:]] = self.translate_template_item(_p)
            # call the named function using getattr
            replace_with = getattr(self, func)(dict_params)
        except Exception as _e:  # pylint:disable=broad-except
            logging.exception(
                "%s handle_named_function: %s params %s: Exception instantiating builder:",
                self.__class__.__name__,
                func,
                params,
            )
        return replace_with

    def handle_data(self, **kwargs):
        """This method iterates the template entries, deciding for each entry to either
        handle_named_function (if the entry starts with a '&') or to translate_template_item
        if it starts with an '*'. It handles both keys and values for each template entry.
        Args:
            doc (Object): this is the data document that is being built
        Returns:
            (Object): this is the data document that is being built
        """
        try:
            doc = kwargs["doc"]
            data_elem = {}
            data_key = next(iter(self.template["data"]))
            data_template = self.template["data"][data_key]
            for key in data_template.keys():
                try:
                    value = data_template[key]
                    # values can be null...
                    if value and value.startswith("&"):
                        value = self.handle_named_function(value)
                    else:
                        value = self.translate_template_item(value)
                except Exception as _e:  # pylint:disable=broad-except
                    value = [(None, None)]
                    logging.warning(
                        "%s Builder.handle_data - value is (None,None)",
                        self.__class__.__name__,
                    )
                data_elem[key] = value
            if data_key.startswith("&"):
                data_key = self.handle_named_function(data_key)
            else:
                # _ ignore the interp_value part of the returned tuple
                data_key, _interp_ignore_value = self.translate_template_item(data_key)
            if data_key is None:
                logging.warning(
                    "%s Builder.handle_data - _data_key is None",
                    self.__class__.__name__,
                )
            self.load_data(doc, data_key, data_elem)
            return doc
        except Exception as _e:  # pylint:disable=broad-except
            logging.exception(
                "%s handle_data: Exception instantiating builder",
                self.__class__.__name__,
            )
        return doc

    def build_document(
        self, queue_element
    ):  # pylint:disable=too-many-statements, disable=too-many-locals
        """
        This is the entry point for the gribBuilders from the ingestManager.
        The ingest manager is giving us a grib file to process from the queue.
        These documents are id'd by time and fcstLen. The data section is an array
        each element of which contains variable data and a station name. To process this
        file we need to itterate the domain_stations list and process the station name along
        with all the required variables.
        1) get the first epoch - if none was specified get the latest one from the db
        2) transform the projection from the grib file
        3) determine the stations for this domain, adding gridpoints to each station - build a station list
        4) enable profiling if requested
        5) handle_document - iterate the template and process all the keys and values
        6) build a datafile document to record that this file has been processed
        """
        try:
            # get the bucket, scope, and collection from the load_spec
            bucket = self.load_spec['cb_connection']['bucket']
            scope = self.load_spec['cb_connection']['scope']
            collection = self.load_spec['cb_connection']['collection']

            # translate the projection from the grib file
            logging.getLogger().setLevel(logging.INFO)
            self.projection = gg.getGrid(queue_element)
            self.grbs = pygrib.open(queue_element)  # pylint:disable=no-member
            self.grbm = self.grbs.message(1)
            self.spacing, max_x, max_y = gg.getAttributes(queue_element)
            # Set the two projections to be used during the transformation (nearest neighbor method, what we use for everything with METARS)
            self.in_proj = pyproj.Proj(proj="latlon")
            self.out_proj = self.projection
            self.transformer = pyproj.Transformer.from_proj(
                proj_from=self.in_proj, proj_to=self.out_proj
            )
            # use these if necessary to compare the projections
            # print()
            # print ('in_proj', self.in_proj, 'out_proj', self.out_proj, 'max_x', max_x, 'max_y', max_y, 'spacing', self.spacing)

            # reset the builders document_map for a new file
            self.initialize_document_map()
            # get stations from couchbase and filter them so
            # that we retain only the ones for this models domain which is derived from the projection
            # NOTE: this is not about regions, this is about models
            self.domain_stations = []
            limit_clause = ";"
            if self.number_stations != sys.maxsize:
                limit_clause = f" limit {self.number_stations};"
            result = self.load_spec["cluster"].query(
                f"""SELECT geo, name
                    from `{bucket}`.{scope}.{collection}
                    where type='MD'
                    and docType='station'
                    and subset='{self.subset}'
                    and version='V01'
                    {limit_clause}"""
            )
            for row in result:
                for geo_index in range(len(row["geo"])):
                    lat = row["geo"][geo_index]["lat"]
                    lon = row["geo"][geo_index]["lon"]
                    if lat == -90 and lon == 180:
                        continue  # don't know how to transform that station
                    _x, _y = self.transformer.transform(lon, lat, radians=False) # pylint:disable=unpacking-non-sequence
                    x_gridpoint, y_gridpoint = _x / self.spacing, _y / self.spacing
                    # use for ddebugging if you must
                    # print (f"transform - lat: {lat}, lon: {lon}, x_gridpoint: {x_gridpoint}, y_gridpoint: {y_gridpoint}")
                    try:
                        # pylint: disable=c-extension-no-member
                        if (
                            math.floor(x_gridpoint) < 0
                            or math.ceil(x_gridpoint) >= max_x
                            or math.floor(y_gridpoint) < 0
                            or math.ceil(y_gridpoint) >= max_y
                        ):
                            continue
                    except Exception as _e:  # pylint: disable=broad-except
                        logging.error(
                            "%s: Exception with builder build_document processing station: error: %s",
                            self.__class__.__name__,
                            str(_e),
                        )
                        continue
                    station = copy.deepcopy(row)
                    station["geo"][geo_index]["x_gridpoint"] = x_gridpoint
                    station["geo"][geo_index]["y_gridpoint"] = y_gridpoint
                    self.domain_stations.append(station)
            # if we have asked for profiling go ahead and do it
            if self.do_profiling:
                with cProfile.Profile() as _pr:
                    self.handle_document()
                    with open("profiling_stats.txt", "w", encoding='utf-8') as stream:
                        stats = Stats(_pr, stream=stream)
                        stats.strip_dirs()
                        stats.sort_stats("time")
                        stats.dump_stats("profiling_stats.prof")
                        stats.print_stats()
            else:
                self.handle_document()
            # pylint: disable=assignment-from-no-return
            document_map = self.get_document_map()
            data_file_id = self.create_data_file_id(
                self.subset, "grib2", self.template["model"], queue_element
            )
            if data_file_id is None:
                logging.error(
                    "%s: Failed to create DataFile ID:", self.__class__.__name__
                )
            data_file_doc = self.build_datafile_doc(
                file_name=queue_element,
                data_file_id=data_file_id,
                origin_type=self.template["model"],
            )
            document_map[data_file_doc["id"]] = data_file_doc
            return document_map
        except Exception as _e:  # pylint:disable=broad-except
            logging.exception(
                "%s: Exception with builder build_document: file_name: %s",
                self.__class__.__name__,
                queue_element,
            )
            return {}
=======
import datetime as dt
import logging
import math
import numpy as np

from grib2_to_cb.grib_builder_parent import GribBuilder
from builder_common.builder_utilities import get_geo_index
>>>>>>> b81d8c1f


# Concrete builders
class GribModelBuilderV01(GribBuilder):  # pylint:disable=too-many-instance-attributes
    """
    This is the builder for model data that is ingested from grib2 files. It is a concrete builder specifically
    for the model data.
    """

    def __init__(
        self,
        load_spec,
        ingest_document,
        number_stations=sys.maxsize,
    ):  # pylint:disable=too-many-arguments
        """This builder creates a set of V01 model documents using the stations in the station list.
        This builder loads domain qualified station data into memory, and uses the domain_station
        list to associate a station with a grid value at an x_lat, x_lon point.
        In each document the data is an array of objects each of which is the model variable data
        for specific variables at a point associated with a specific station at the time and fcstLen of
        the document.
        Args:
            load_spec (Object): The load spec used to init the parent
            ingest_document (Object): the ingest document
            cluster (Object): a Couchbase cluster object, used for N1QL queries (QueryService)
            collection (Object): a couchbase collection object, used to get fetch documents by id (DataService)
            number_stations (int, optional): the maximum number of stations to process (for debugging). Defaults to sys.maxsize.
        """
        GribBuilder.__init__(
            self,
            load_spec,
            ingest_document,
            number_stations=sys.maxsize,
        )
        self.number_stations = number_stations
        self.same_time_rows = []
        self.time = 0
        self.interpolated_time = 0
        self.delta = ingest_document["validTimeDelta"]
        self.cadence = ingest_document["validTimeInterval"]
        self.template = ingest_document["template"]
        self.subset = self.template["subset"]
        # self.do_profiling = True  # set to True to enable build_document profiling
        self.do_profiling = False  # set to True to enable build_document profiling

    def build_datafile_doc(self, file_name, data_file_id, origin_type):
        """
        This method will build a 'dataFile document' for GribBuilder. The dataFile
        document will represent the file that is ingested by the GribBuilder for audit purposes.
        This is not a Data Document. The document is intended to be added to the output folder
        and imported with the other data documents. The VxIngest will query the existing
        dataFile documents to determine if a specific file has already been ingested.
        """
        mtime = os.path.getmtime(file_name)
        df_doc = {
            "id": data_file_id,
            "mtime": mtime,
            "subset": self.subset,
            "type": "DF",
            "fileType": "grib2",
            "originType": origin_type,
            "loadJobId": self.load_spec["load_job_doc"]["id"],
            "dataSourceId": "GSL",
            "url": file_name,
            "projection": "lambert_conformal_conic",
            "interpolation": "nearest 4 weighted average",
        }
        return df_doc

    def initialize_document_map(self):
        """
        reset the document_map for a new file
        """
        self.document_map = {}

    def get_document_map(self):
        """
        Retrive the in-memory document map.
        In case there are leftovers we have to process them first using handle_document.
        Returns:
            map(dict): the document_map
        """
        if len(self.same_time_rows) != 0:
            self.handle_document()
        return self.document_map

    def load_data(self, doc, key, element):
        """This method builds the data dictionary. It gets the data key ('data') and the data element
        which in this case is a map indexed by station name.
        Args:
            doc (Object): The document being created
            key (string): Not used
            element (Object): the observation data

        Returns:
            doc (Object): The document being created
        """
        if "data" not in doc.keys() or doc["data"] is None:
            keys = list(element.keys())
            doc["data"] = {}
            for i in range(len(self.domain_stations)):
                elem = {}
                for key in keys:
                    if element[key] is not None:
                        elem[key] = element[key][i]
                    else:
                        elem[key] = None
                doc["data"][elem["name"]] = elem
        return doc

    # named functions
    # pylint: disable=no-self-use
    def handle_ceiling(
        self, params_dict
    ):  # pylint: disable=unused-argument, disable=too-many-branches
        """
        returns the ceiling values for all the stations in a list
        the dict_params aren't used here since the calculations are all done here
        """
        # This is the original 'C' algorithm for calculating ceiling from grib (trying to remain faithful to the original algorithm)
        # Notice that the result values are divided from meters by tens of meters i.e. 60000 is 6000 feet
        # in the original algorythm but the code here does no such thing.
        # if(ceil_msl < -1000 ||
        #    ceil_msl > 1e10) {
        #   /* printf("setting ceil_agl for x/y %d/%d from %0f to 6000\n",xi,yj,ceil_msl); */
        #   ceil_agl = 6000;
        #   n_forced_clear++;
        # } else if(ceil_msl < 0) {
        #   /* weird '-1's in the grib files */
        #   printf("strange ceiling: %f. setting to 0.\n",ceil_msl);
        #   ceil_agl = 0;
        #   n_zero_ceils++;
        #  } else {
        #     ceil_agl = (ceil_msl - sfc_hgt)*0.32808; /* m -> tens of ft */
        #   }
        #   n_good_ceils++;
        #   if(ceil_agl < 0) {
        #     if(DEBUG == 1) {
        #       printf("negative AGL ceiling for %d: ceil (MSL?): %.0f sfc: %.0f (ft)\n",
        #              sp->sta_id,ceil_msl*3.2808,sfc_hgt*3.2808);
        #     }
        #     ceil_agl = 0;
        #     n_zero_ceils++;
        #   }
        # }

        try:
            # surface values
            surface_var_values = self.ds_translate_item_variables_map[
                "Orography"
            ].values
            surface_values = []
<<<<<<< HEAD
            fcst_valid_epoch = round(message.validDate.timestamp())
            print('fcst_valid_epoch',fcst_valid_epoch)
            for station in self.domain_stations:
                geo_index = get_geo_index(fcst_valid_epoch, station["geo"])
                x_gridpoint = round(station["geo"][geo_index]["x_gridpoint"])
                y_gridpoint = round(station["geo"][geo_index]["y_gridpoint"])
                surface_values.append(values[y_gridpoint, x_gridpoint])

            message = self.grbs.select(
                name="Geopotential height", typeOfFirstFixedSurface="215"
            )[0]
            values = message["values"]
            fcst_valid_epoch = round(message.validDate.timestamp())
=======
            ceil_var_values = self.ds_translate_item_variables_map[
                "Cloud ceiling"
            ].values
>>>>>>> b81d8c1f
            ceil_msl_values = []
            # print('fcst_valid_epoch',self.ds_translate_item_variables_map["fcst_valid_epoch"])
            for station in self.domain_stations:   # get the initial surface values and ceil_msl values for each station
                geo_index = get_geo_index(
                    self.ds_translate_item_variables_map["fcst_valid_epoch"],
                    station["geo"],
                )
                x_gridpoint = round(station["geo"][geo_index]["x_gridpoint"])
                y_gridpoint = round(station["geo"][geo_index]["y_gridpoint"])
                surface_values.append(surface_var_values[y_gridpoint, x_gridpoint])
                if (
                    np.isnan(ceil_var_values[int(y_gridpoint)][int(x_gridpoint)])
                    is np.True_
                ):
                    ceil_msl_values.append(60000)
                else:
                    ceil_msl_values.append(ceil_var_values[y_gridpoint, x_gridpoint])
            ceil_agl = []
            i = 0
            for station in self.domain_stations:  # determine the ceil_agl values for each station
                if ceil_msl_values[i] == 60000:
                    ceil_agl.append(60000)
                else:
                    if ceil_msl_values[i] is None or surface_values[i] is None:
                        ceil_agl.append(None)
                    else:
                        if ceil_msl_values[i] < -1000 or ceil_msl_values[i] > 1e10:
                            ceil_agl.append(60000)
                        else:
                            if ceil_msl_values[i] < 0:
                                # weird '-1's in the grib files??? (from legacy code)
                                ceil_agl.append(0)
                            else:
                                tmp_ceil = (
                                    ceil_msl_values[i] - surface_values[i]
                                ) * 3.281
                                if tmp_ceil < 0:
                                    ceil_agl.append(0)
                                else:
                                    ceil_agl.append(tmp_ceil)
                # print (station["geo"][0]['x_gridpoint'],station["geo"][0]['y_gridpoint'],round(ceil_msl_values[i],3), round(surface_values[i],3), round(ceil_agl[i],3))
                i = i + 1
            return ceil_agl
        except Exception as _e:  # pylint:disable=broad-except
            logging.error(
                "%s handle_ceiling: Exception  error: %s",
                self.__class__.__name__,
                str(_e),
            )
            return None

    def handle_surface_pressure(self, params_dict):
        """
        translate all the pressures(one per station location) to milibars
        """
        pressures = []
        for _v, v_intrp_pressure in list(params_dict.values())[
            0
        ]:  # pylint:disable=unused-variable
            # Convert from pascals to milibars
            pressures.append(float(v_intrp_pressure) / 100)
        return pressures

        # Visibility - convert to float

    def handle_visibility(self, params_dict):
        """translate visibility variable
        Args:
            params_dict (dict): named function parameters
        Returns:
            [float]: translated value
        """
        # convert all the values to a float
        vis_values = []
        for _v, v_intrp_ignore in list(  # pylint: disable=unused-variable
            params_dict.values()
        )[  # pylint: disable=unused-variable
            0
            # convert to miles (float)
        ]:  # pylint:disable=unused-variable
            vis_values.append(float(_v) / 1609.344 if _v is not None else None)
        return vis_values

        # relative humidity - convert to float

    def handle_RH(self, params_dict):  # pylint:disable=invalid-name
        """translate relative humidity variable
        Args:
            params_dict (dict): named function parameters
        Returns:
            [float]: translated value
        """
        # convert all the values to a float
        rh_interpolated_values = []
        for _v, v_intrp_pressure in list(params_dict.values())[
            0
        ]:  # pylint:disable=unused-variable
            rh_interpolated_values.append(
                float(v_intrp_pressure) if v_intrp_pressure is not None else None
            )
        return rh_interpolated_values

    def kelvin_to_farenheight(self, params_dict):
        """
        param:params_dict expects {'station':{},'*variable name':variable_value}
        Used for temperature and dewpoint
        """
        # Convert each station value from Kelvin to Farenheit
        tempf_values = []
        for _v, v_intrp_tempf in list(params_dict.values())[
            0
        ]:  # pylint:disable=unused-variable
            tempf_values.append(
                ((float(v_intrp_tempf) - 273.15) * 9) / 5 + 32
                if v_intrp_tempf is not None
                else None
            )
        return tempf_values

        # WIND SPEED

    def handle_wind_speed(self, params_dict):  # pylint:disable=unused-argument
        """The params_dict aren't used here since we need to
        select two messages (self.grbs.select is expensive since it scans the whole grib file).
        Each message is selected once and the station location data saved in an array,
        then all the domain_stations are iterated (in memory operation)
        to make the wind speed calculations for each station location.
        Args:
            params_dict unused
        Returns:
            [int]: translated wind speed
        """
        # interpolated value cannot use rounded gridpoints
        values = self.ds_translate_item_variables_map[
            "10 metre U wind component"
        ].values
        uwind_ms_values = []
        for station in self.domain_stations:
            geo_index = get_geo_index(
                self.ds_translate_item_variables_map["fcst_valid_epoch"], station["geo"]
            )
            x_gridpoint = station["geo"][geo_index]["x_gridpoint"]
            y_gridpoint = station["geo"][geo_index]["y_gridpoint"]
            uwind_ms_values.append(
                (float)(self.interp_grid_box(values, y_gridpoint, x_gridpoint))
            )

        values = self.ds_translate_item_variables_map[
            "10 metre V wind component"
        ].values
        vwind_ms_values = []
        for station in self.domain_stations:
            geo_index = get_geo_index(
                self.ds_translate_item_variables_map["fcst_valid_epoch"], station["geo"]
            )
            x_gridpoint = station["geo"][geo_index]["x_gridpoint"]
            y_gridpoint = station["geo"][geo_index]["y_gridpoint"]
            vwind_ms_values.append(
                (float)(self.interp_grid_box(values, y_gridpoint, x_gridpoint))
            )
        # Convert from U-V components to speed and direction (requires rotation if grid is not earth relative)
        # wind speed then convert to mph
        ws_mph = []
        for _i, uwind_ms in enumerate(uwind_ms_values):
            vwind_ms = vwind_ms_values[_i]
            ws_ms = math.sqrt(  # pylint:disable=c-extension-no-member
                (uwind_ms * uwind_ms) + (vwind_ms * vwind_ms)
            )  # pylint:disable=c-extension-no-member
            ws_mph.append((float)((ws_ms / 0.447) + 0.5))
        return ws_mph

        # wind direction

    def handle_wind_direction(
        self, params_dict
    ):  # pylint:disable=unused-argument, disable=too-many-locals
        """The params_dict aren't used here since we need to
        select two messages (self.grbs.select is expensive since it scans the whole grib file).
        Each message is selected once and the station location data saved in an array,
        then all the domain_stations are iterated (in memory operation)
        to make the wind direction calculations for each station location.
        Each individual station longitude is used to rotate the wind direction.
        Args:
            params_dict unused
        Returns:
            [int]: wind direction
        """
        u_values = self.ds_translate_item_variables_map[
            "10 metre U wind component"
        ].values
        uwind_ms = []
        for station in self.domain_stations:
            geo_index = get_geo_index(
                self.ds_translate_item_variables_map["fcst_valid_epoch"], station["geo"]
            )
            x_gridpoint = station["geo"][geo_index]["x_gridpoint"]
            y_gridpoint = station["geo"][geo_index]["y_gridpoint"]
            # interpolated value cannot use rounded gridpoints
            uwind_ms.append(self.interp_grid_box(u_values, y_gridpoint, x_gridpoint))
        # vwind_message = self.grbs.select(name="10 metre V wind component")[0]
        v_values = self.ds_translate_item_variables_map[
            "10 metre V wind component"
        ].values
        vwind_ms = []
        for station in self.domain_stations:
            geo_index = get_geo_index(
                self.ds_translate_item_variables_map["fcst_valid_epoch"], station["geo"]
            )
            x_gridpoint = station["geo"][geo_index]["x_gridpoint"]
            y_gridpoint = station["geo"][geo_index]["y_gridpoint"]
            vwind_ms.append(self.interp_grid_box(v_values, y_gridpoint, x_gridpoint))
        _wd = []
        for i, u_val in enumerate(uwind_ms):
            # theta = gg.getWindTheta(vwind_message, station['lon'])
            # radians = math.atan2(uwind_ms, vwind_ms)
            # wd = (radians*57.2958) + theta + 180
            v_val = vwind_ms[i]
            geo_index = get_geo_index(
                self.ds_translate_item_variables_map["fcst_valid_epoch"], station["geo"]
            )
            longitude = self.domain_stations[i]["geo"][geo_index]["lon"]
            lad_in_degrees = self.ds_translate_item_variables_map[
                "10 metre V wind component"
            ].attrs["GRIB_LaDInDegrees"]
            lov_in_degrees = self.ds_translate_item_variables_map[
                "10 metre V wind component"
            ].attrs["GRIB_LoVInDegrees"]
            proj_params = self.ds_translate_item_variables_map["proj_params"]
            theta = self.get_wind_theta(
                proj_params, lad_in_degrees, lov_in_degrees, longitude
            )
            radians = math.atan2(  # pylint:disable=c-extension-no-member
                u_val, v_val
            )  # pylint:disable=c-extension-no-member
            wd_value = (radians * 57.2958) + theta + 180
            # adjust for outliers
            if wd_value < 0:
                wd_value = wd_value + 360
            if wd_value > 360:
                wd_value = wd_value - 360
            _wd.append((float)(wd_value))
        return _wd

<<<<<<< HEAD
    def handleWindDirU(self, params_dict):  # pylint: disable=unused-argument
        """returns the wind direction U component for this document
        Args:
            params_dict (dict): contains named_function parameters
        Returns:
            float: wind direction U component
        """
        uwind_message = self.grbs.select(name="10 metre U wind component")[0]
        u_values = uwind_message["values"]
        fcst_valid_epoch = round(uwind_message.validDate.timestamp())
        uwind_ms = []
        for station in self.domain_stations:
            geo_index = get_geo_index(fcst_valid_epoch, station["geo"])
            x_gridpoint = station["geo"][geo_index]["x_gridpoint"]
            y_gridpoint = station["geo"][geo_index]["y_gridpoint"]
            # interpolated value cannot use rounded gridpoints
            uwind_ms.append(gg.interpGridBox(u_values, y_gridpoint, x_gridpoint))
        return uwind_ms

    def handleWindDirV(self, params_dict):  # pylint: disable=unused-argument
        """returns the wind direction V component for this document
        Args:
            params_dict (dict): contains named_function parameters
        Returns:
            float: wind direction V component
        """
        vwind_message = self.grbs.select(name="10 metre V wind component")[0]
        v_values = vwind_message["values"]
        fcst_valid_epoch = round(vwind_message.validDate.timestamp())
        vwind_ms = []
        for station in self.domain_stations:
            geo_index = get_geo_index(fcst_valid_epoch, station["geo"])
            x_gridpoint = station["geo"][geo_index]["x_gridpoint"]
            y_gridpoint = station["geo"][geo_index]["y_gridpoint"]
            vwind_ms.append(gg.interpGridBox(v_values, y_gridpoint, x_gridpoint))
=======
    def handle_wind_dir_u(self, params_dict):  # pylint: disable=unused-argument
        """returns the wind direction U component for this document
        Args:
            params_dict (dict): contains named_function parameters but is unused here
        Returns:
            float: wind direction U component
        """
        u_values = self.ds_translate_item_variables_map[
            "10 metre U wind component"
        ].values
        uwind_ms = []
        for station in self.domain_stations:
            geo_index = get_geo_index(
                self.ds_translate_item_variables_map["fcst_valid_epoch"], station["geo"]
            )
            x_gridpoint = station["geo"][geo_index]["x_gridpoint"]
            y_gridpoint = station["geo"][geo_index]["y_gridpoint"]
            # interpolated value cannot use rounded gridpoints
            uwind_ms.append(
                (float)(self.interp_grid_box(u_values, y_gridpoint, x_gridpoint))
            )
        return uwind_ms

    def handle_wind_dir_v(self, params_dict):  # pylint: disable=unused-argument
        """returns the wind direction V component for this document
        Args:
            params_dict (dict): contains named_function parameters but is unused here
        Returns:
            float: wind direction V component
        """
        v_values = self.ds_translate_item_variables_map[
            "10 metre V wind component"
        ].values
        vwind_ms = []
        for station in self.domain_stations:
            geo_index = get_geo_index(
                self.ds_translate_item_variables_map["fcst_valid_epoch"], station["geo"]
            )
            x_gridpoint = station["geo"][geo_index]["x_gridpoint"]
            y_gridpoint = station["geo"][geo_index]["y_gridpoint"]
            vwind_ms.append(
                (float)(self.interp_grid_box(v_values, y_gridpoint, x_gridpoint))
            )
>>>>>>> b81d8c1f
        return vwind_ms

    def handle_specific_humidity(self, params_dict):  # pylint: disable=unused-argument
        """returns the specific humidity for this document
        Specific humidity:kg kg**-1 (instant):lambert:heightAboveGround:level 2 m
        Args:
<<<<<<< HEAD
            params_dict (dict): contains named_function parameters
        Returns:
            float: specific humidity
        """
        specific_humidity_message = self.grbs.select(name="Specific humidity")[0]
        spfh_values = specific_humidity_message["values"]
        fcst_valid_epoch = round(specific_humidity_message.validDate.timestamp())
        spfh = []
        for station in self.domain_stations:
            geo_index = get_geo_index(fcst_valid_epoch, station["geo"])
            x_gridpoint = station["geo"][geo_index]["x_gridpoint"]
            y_gridpoint = station["geo"][geo_index]["y_gridpoint"]
            spfh.append(gg.interpGridBox(spfh_values, y_gridpoint, x_gridpoint))
        return spfh

    def handle_vegetation_type(self, params_dict):
        """returns the vegetation type for this document
        Args:
            params_dict (dict): contains named_function parameters
        Returns:
            string: vegetation_type
        """
        vgtype_message = self.grbs.select(name="Specific humidity")[0]
        vgtype_values = vgtype_message["values"]
        fcst_valid_epoch = round(vgtype_message.validDate.timestamp())
        vegetationType = []
        for station in self.domain_stations:
            geo_index = get_geo_index(fcst_valid_epoch, station["geo"])
            x_gridpoint = station["geo"][geo_index]["x_gridpoint"]
            y_gridpoint = station["geo"][geo_index]["y_gridpoint"]
            vegetationType.append(gg.interpGridBox(vgtype_values, y_gridpoint, x_gridpoint))
        return vegetationType
=======
            params_dict (dict): contains named_function parameters but is unused here
        Returns:
            float: specific humidity
        """
        values = self.ds_translate_item_variables_map[
            "2 metre specific humidity"
        ].values
        spfh = []
        for station in self.domain_stations:
            geo_index = get_geo_index(
                self.ds_translate_item_variables_map["fcst_valid_epoch"], station["geo"]
            )
            x_gridpoint = station["geo"][geo_index]["x_gridpoint"]
            y_gridpoint = station["geo"][geo_index]["y_gridpoint"]
            spfh.append((float)(self.interp_grid_box(values, y_gridpoint, x_gridpoint)))
        return spfh

    def handle_vegetation_type(self, params_dict):  # pylint:disable=unused-argument
        """returns the vegetation type for this document
        Args:
            params_dict (dict): contains named_function parameters but is unused here
        Returns:
            string: vegetation_type
        """
        values = self.ds_translate_item_variables_map["Vegetation Type"].values
        vegetation_type = []
        for station in self.domain_stations:
            geo_index = get_geo_index(
                self.ds_translate_item_variables_map["fcst_valid_epoch"], station["geo"]
            )
            x_gridpoint = station["geo"][geo_index]["x_gridpoint"]
            y_gridpoint = station["geo"][geo_index]["y_gridpoint"]
            vegetation_type.append(
                self.interp_grid_box(values, y_gridpoint, x_gridpoint)
            )
        return vegetation_type
>>>>>>> b81d8c1f

    def getName(
        self, params_dict
    ):  # pylint:disable=unused-argument,disable=invalid-name
        """translate the station name
        Args:
            params_dict (object): named function parameters - unused here
        Returns:
            list: station names
        """
        station_names = []
        for station in self.domain_stations:
            station_names.append(station["name"])
        return station_names

    def handle_time(self, params_dict):  # pylint: disable=unused-argument
        """return the time variable as an epoch
        Args:
            params_dict (object): named function parameters
        Returns:
            int: epoch
        """
        return (int)(self.ds_translate_item_variables_map["fcst_valid_epoch"])

    def handle_iso_time(self, params_dict):  # pylint: disable=unused-argument
        """return the time variable as an iso
        Args:
            params_dict (object): named function parameters
        Returns:
            string: iso time
        """
        return dt.datetime.utcfromtimestamp(
            (int)(self.ds_translate_item_variables_map["fcst_valid_epoch"])
        ).isoformat()

    def handle_fcst_len(self, params_dict):  # pylint: disable=unused-argument
        """return the fcst length variable as an int
        Args:
            params_dict (object): named function parameters
        Returns:
            int: forecast length
        """
        return (int)(self.ds_translate_item_variables_map["fcst_len"])<|MERGE_RESOLUTION|>--- conflicted
+++ resolved
@@ -9,446 +9,6 @@
 
 import os
 import sys
-<<<<<<< HEAD
-from pstats import Stats
-import numpy
-import pygrib
-import pyproj
-import grib2_to_cb.get_grid as gg
-from builder_common.builder_utilities import convert_to_iso
-from builder_common.builder_utilities import get_geo_index
-from builder_common.builder_utilities import initialize_data_array
-from builder_common.builder import Builder
-
-# may use https://unidata.github.io/MetPy
-
-class GribBuilder(Builder):  # pylint: disable=too-many-arguments
-    """parent class for grib builders"""
-
-    def __init__(
-        self,
-        load_spec,
-        ingest_document,
-        number_stations=sys.maxsize,
-    ):
-        super().__init__(load_spec, ingest_document)
-
-        self.ingest_document = ingest_document
-        self.template = ingest_document["template"]
-        self.subset = self.template["subset"]
-        self.load_spec = load_spec
-        # GribBuilder specific
-        self.number_stations = number_stations
-        self.projection = None
-        self.grbs = None
-        self.grbm = None
-        self.spacing = None
-        self.in_proj = None
-        self.out_proj = None
-        self.transformer = None
-        self.transformer_reverse = None
-        self.domain_stations = []
-
-        # self.do_profiling = False - in super
-        # set to True to enable build_document profiling
-
-    def derive_id(self, **kwargs):
-        """
-        This is a private method to derive a document id from the current station,
-        substituting *values from the corresponding grib fields as necessary. A *field
-        represents a direct substitution and a &function|params...
-        represents a handler function. There is a kwargs because different builders may
-        require a different argument list.
-        Args:
-            template_id (string): this is an id template string
-        Returns:
-            [string]: The processed id with substitutions made for elements in the id template
-        """
-        try:
-            template_id = kwargs["template_id"]
-            parts = template_id.split(":")
-            new_parts = []
-            for part in parts:
-                if part.startswith("&"):
-                    value = str(self.handle_named_function(part))
-                else:
-                    if part.startswith("*"):
-                        _v, _interp_v = self.translate_template_item(
-                            part
-                        )  # pylint:disable=unused-variable
-                        value = str(_v)
-                    else:
-                        value = str(part)
-                new_parts.append(value)
-            new_id = ":".join(new_parts)
-            return new_id
-        except Exception as _e:  # pylint:disable=broad-except
-            logging.exception("GribBuilder.derive_id")
-            return None
-
-    def translate_template_item(self, variable, single_return=False):
-        """This method translates template replacements (*item or *item1*item2).
-        It can translate keys or values.
-        Args:
-            variable (string): a value from the template - should be a grib2 variable or a constant
-            single_return (boolean): if this is True on one value is returned, otherwise an array.
-        Returns:
-            [list]: It returns an array of values, ordered by domain_stations, or a single value
-        depending on the single_return parameter.
-        """
-        replacements = []
-        # noinspection PyBroadException
-        try:
-            if single_return:
-                return (variable, variable)
-            if isinstance(variable, str):
-                # skip the first replacement, its never
-                # really a replacement. It is either '' or not a
-                # replacement
-                replacements = variable.split("*")[1:]
-            # pre assign these in case it isn't a replacement - makes it easier
-            station_value = variable
-            interpolated_value = variable
-            if len(replacements) > 0:
-                station_values = []
-                for _ri in replacements:
-                    message = self.grbs.select(name=_ri)[0]
-                    values = message["values"]
-                    for station in self.domain_stations:
-                        # get the individual station value and interpolated value
-                        fcst_valid_epoch = round(message.validDate.timestamp())
-                        geo_index = get_geo_index(fcst_valid_epoch, station["geo"])
-                        station_value = values[
-                            round(station["geo"][geo_index]["y_gridpoint"]),
-                            round(station["geo"][geo_index]["x_gridpoint"]),
-                        ]
-                        # interpolated gridpoints cannot be rounded
-                        interpolated_value = gg.interpGridBox(
-                            values,
-                            station["geo"][geo_index]["y_gridpoint"],
-                            station["geo"][geo_index]["x_gridpoint"],
-                        )
-                        # convert each station value to iso if necessary
-                        if _ri.startswith("{ISO}"):
-                            station_value = variable.replace(
-                                "*" + _ri, convert_to_iso(station_value)
-                            )
-                            interpolated_value = variable.replace(
-                                "*" + _ri, convert_to_iso(station_value)
-                            )
-                        else:
-                            station_value = variable.replace(
-                                "*" + _ri, str(station_value)
-                            )
-                            interpolated_value = variable.replace(
-                                "*" + _ri, str(interpolated_value)
-                            )
-                        # add it onto the list of tupples
-                        station_values.append((station_value, interpolated_value))
-                return station_values
-            # it is a constant, no replacements but we still need a tuple for each station
-            return [
-                (station_value, interpolated_value)
-                for i in range(len(self.domain_stations))
-            ]
-        except Exception as _e:  # pylint:disable=broad-except
-            logging.exception(
-                "Builder.translate_template_item for variable %s: replacements: %s",
-                str(variable),
-                str(replacements),
-            )
-
-    def handle_document(self):
-        """
-        This routine processes the complete document (essentially a complete grib file)
-        Each template key or value that corresponds to a variable will be selected from
-        the grib file into a pygrib message and then
-        each station will get values from the grib message.
-        :return: The modified document_map
-        """
-        # noinspection PyBroadException
-        try:
-            new_document = copy.deepcopy(self.template)
-            station_data_size = len(self.domain_stations)
-            if station_data_size == 0:
-                return
-            # make a copy of the template, which will become the new document
-            # once all the translations have occured
-            new_document = initialize_data_array(new_document)
-            for key in self.template.keys():
-                if key == "data":
-                    new_document = self.handle_data(doc=new_document)
-                    continue
-                new_document = self.handle_key(new_document, key)
-            # put document into document map
-            if new_document["id"]:
-                logging.info(
-                    "GribBuilder.handle_document - adding document %s",
-                    new_document["id"],
-                )
-                self.document_map[new_document["id"]] = new_document
-            else:
-                logging.info(
-                    "GribBuilder.handle_document - cannot add document with key %s",
-                    str(new_document["id"]),
-                )
-        except Exception as _e:  # pylint: disable=broad-except
-            logging.error(
-                "%s GribBuilder.handle_document: Exception instantiating builder: %s",
-                self.__class__.__name__,
-                str(_e),
-            )
-            raise _e
-
-    def handle_key(self, doc, key):
-        """
-        This routine handles keys by substituting
-        the grib variables that correspond to the key into the values
-        in the template that begin with *
-        :param doc: the current document
-        :param station: The current station
-        :param _key: A key to be processed, This can be a key to a primitive,
-        or to another dictionary, or to a named function
-        """
-        # noinspection PyBroadException
-        try:
-            if key == "id":
-                an_id = self.derive_id(template_id=self.template["id"])
-                if not an_id in doc:
-                    doc["id"] = an_id
-                return doc
-            if isinstance(doc[key], dict):
-                # process an embedded dictionary
-                tmp_doc = copy.deepcopy(self.template[key])
-                for sub_key in tmp_doc.keys():
-                    tmp_doc = self.handle_key(tmp_doc, sub_key)  # recursion
-                doc[key] = tmp_doc
-            if (
-                not isinstance(doc[key], dict)
-                and isinstance(doc[key], str)
-                and doc[key].startswith("&")
-            ):
-                doc[key] = self.handle_named_function(doc[key])
-            else:
-                doc[key], _interp_v = self.translate_template_item(doc[key], True)
-            return doc
-        except Exception as _e:  # pylint:disable=broad-except
-            logging.exception(
-                "%s GribBuilder.handle_key: Exception in builder:",
-                self.__class__.__name__,
-            )
-        return doc
-
-    def handle_named_function(self, named_function_def):
-        """
-        This routine processes a named function entry from a template.
-        :param _named_function_def - this can be either a template key or a template value.
-        The _named_function_def looks like "&named_function|*field1,*field2,*field3..."
-        where named_function is the literal function name of a defined function.
-        The name of the function and the function parameters are seperated by a ":" and
-        the parameters are seperated by a ','.
-        It is expected that field1, field2, and field3 etc are all valid variable names.
-        Each field will be translated from the netcdf file into value1, value2 etc.
-        The method "named_function" will be called like...
-        named_function({field1:value1, field2:value2, ... fieldn:valuen}) and the return value from named_function
-        will be substituted into the document.
-        :station the station being processed.
-        """
-        func = None
-        try:
-            parts = named_function_def.split("|")
-            func = parts[0].replace("&", "")
-            params = []
-            if len(parts) > 1:
-                params = parts[1].split(",")
-            dict_params = {}
-            for _p in params:
-                # be sure to slice the * off of the front of the param
-                # translate_template_item returns an array of tuples - value,interp_value, one for each station
-                # ordered by domain_stations.
-                dict_params[_p[1:]] = self.translate_template_item(_p)
-            # call the named function using getattr
-            replace_with = getattr(self, func)(dict_params)
-        except Exception as _e:  # pylint:disable=broad-except
-            logging.exception(
-                "%s handle_named_function: %s params %s: Exception instantiating builder:",
-                self.__class__.__name__,
-                func,
-                params,
-            )
-        return replace_with
-
-    def handle_data(self, **kwargs):
-        """This method iterates the template entries, deciding for each entry to either
-        handle_named_function (if the entry starts with a '&') or to translate_template_item
-        if it starts with an '*'. It handles both keys and values for each template entry.
-        Args:
-            doc (Object): this is the data document that is being built
-        Returns:
-            (Object): this is the data document that is being built
-        """
-        try:
-            doc = kwargs["doc"]
-            data_elem = {}
-            data_key = next(iter(self.template["data"]))
-            data_template = self.template["data"][data_key]
-            for key in data_template.keys():
-                try:
-                    value = data_template[key]
-                    # values can be null...
-                    if value and value.startswith("&"):
-                        value = self.handle_named_function(value)
-                    else:
-                        value = self.translate_template_item(value)
-                except Exception as _e:  # pylint:disable=broad-except
-                    value = [(None, None)]
-                    logging.warning(
-                        "%s Builder.handle_data - value is (None,None)",
-                        self.__class__.__name__,
-                    )
-                data_elem[key] = value
-            if data_key.startswith("&"):
-                data_key = self.handle_named_function(data_key)
-            else:
-                # _ ignore the interp_value part of the returned tuple
-                data_key, _interp_ignore_value = self.translate_template_item(data_key)
-            if data_key is None:
-                logging.warning(
-                    "%s Builder.handle_data - _data_key is None",
-                    self.__class__.__name__,
-                )
-            self.load_data(doc, data_key, data_elem)
-            return doc
-        except Exception as _e:  # pylint:disable=broad-except
-            logging.exception(
-                "%s handle_data: Exception instantiating builder",
-                self.__class__.__name__,
-            )
-        return doc
-
-    def build_document(
-        self, queue_element
-    ):  # pylint:disable=too-many-statements, disable=too-many-locals
-        """
-        This is the entry point for the gribBuilders from the ingestManager.
-        The ingest manager is giving us a grib file to process from the queue.
-        These documents are id'd by time and fcstLen. The data section is an array
-        each element of which contains variable data and a station name. To process this
-        file we need to itterate the domain_stations list and process the station name along
-        with all the required variables.
-        1) get the first epoch - if none was specified get the latest one from the db
-        2) transform the projection from the grib file
-        3) determine the stations for this domain, adding gridpoints to each station - build a station list
-        4) enable profiling if requested
-        5) handle_document - iterate the template and process all the keys and values
-        6) build a datafile document to record that this file has been processed
-        """
-        try:
-            # get the bucket, scope, and collection from the load_spec
-            bucket = self.load_spec['cb_connection']['bucket']
-            scope = self.load_spec['cb_connection']['scope']
-            collection = self.load_spec['cb_connection']['collection']
-
-            # translate the projection from the grib file
-            logging.getLogger().setLevel(logging.INFO)
-            self.projection = gg.getGrid(queue_element)
-            self.grbs = pygrib.open(queue_element)  # pylint:disable=no-member
-            self.grbm = self.grbs.message(1)
-            self.spacing, max_x, max_y = gg.getAttributes(queue_element)
-            # Set the two projections to be used during the transformation (nearest neighbor method, what we use for everything with METARS)
-            self.in_proj = pyproj.Proj(proj="latlon")
-            self.out_proj = self.projection
-            self.transformer = pyproj.Transformer.from_proj(
-                proj_from=self.in_proj, proj_to=self.out_proj
-            )
-            # use these if necessary to compare the projections
-            # print()
-            # print ('in_proj', self.in_proj, 'out_proj', self.out_proj, 'max_x', max_x, 'max_y', max_y, 'spacing', self.spacing)
-
-            # reset the builders document_map for a new file
-            self.initialize_document_map()
-            # get stations from couchbase and filter them so
-            # that we retain only the ones for this models domain which is derived from the projection
-            # NOTE: this is not about regions, this is about models
-            self.domain_stations = []
-            limit_clause = ";"
-            if self.number_stations != sys.maxsize:
-                limit_clause = f" limit {self.number_stations};"
-            result = self.load_spec["cluster"].query(
-                f"""SELECT geo, name
-                    from `{bucket}`.{scope}.{collection}
-                    where type='MD'
-                    and docType='station'
-                    and subset='{self.subset}'
-                    and version='V01'
-                    {limit_clause}"""
-            )
-            for row in result:
-                for geo_index in range(len(row["geo"])):
-                    lat = row["geo"][geo_index]["lat"]
-                    lon = row["geo"][geo_index]["lon"]
-                    if lat == -90 and lon == 180:
-                        continue  # don't know how to transform that station
-                    _x, _y = self.transformer.transform(lon, lat, radians=False) # pylint:disable=unpacking-non-sequence
-                    x_gridpoint, y_gridpoint = _x / self.spacing, _y / self.spacing
-                    # use for ddebugging if you must
-                    # print (f"transform - lat: {lat}, lon: {lon}, x_gridpoint: {x_gridpoint}, y_gridpoint: {y_gridpoint}")
-                    try:
-                        # pylint: disable=c-extension-no-member
-                        if (
-                            math.floor(x_gridpoint) < 0
-                            or math.ceil(x_gridpoint) >= max_x
-                            or math.floor(y_gridpoint) < 0
-                            or math.ceil(y_gridpoint) >= max_y
-                        ):
-                            continue
-                    except Exception as _e:  # pylint: disable=broad-except
-                        logging.error(
-                            "%s: Exception with builder build_document processing station: error: %s",
-                            self.__class__.__name__,
-                            str(_e),
-                        )
-                        continue
-                    station = copy.deepcopy(row)
-                    station["geo"][geo_index]["x_gridpoint"] = x_gridpoint
-                    station["geo"][geo_index]["y_gridpoint"] = y_gridpoint
-                    self.domain_stations.append(station)
-            # if we have asked for profiling go ahead and do it
-            if self.do_profiling:
-                with cProfile.Profile() as _pr:
-                    self.handle_document()
-                    with open("profiling_stats.txt", "w", encoding='utf-8') as stream:
-                        stats = Stats(_pr, stream=stream)
-                        stats.strip_dirs()
-                        stats.sort_stats("time")
-                        stats.dump_stats("profiling_stats.prof")
-                        stats.print_stats()
-            else:
-                self.handle_document()
-            # pylint: disable=assignment-from-no-return
-            document_map = self.get_document_map()
-            data_file_id = self.create_data_file_id(
-                self.subset, "grib2", self.template["model"], queue_element
-            )
-            if data_file_id is None:
-                logging.error(
-                    "%s: Failed to create DataFile ID:", self.__class__.__name__
-                )
-            data_file_doc = self.build_datafile_doc(
-                file_name=queue_element,
-                data_file_id=data_file_id,
-                origin_type=self.template["model"],
-            )
-            document_map[data_file_doc["id"]] = data_file_doc
-            return document_map
-        except Exception as _e:  # pylint:disable=broad-except
-            logging.exception(
-                "%s: Exception with builder build_document: file_name: %s",
-                self.__class__.__name__,
-                queue_element,
-            )
-            return {}
-=======
 import datetime as dt
 import logging
 import math
@@ -456,7 +16,6 @@
 
 from grib2_to_cb.grib_builder_parent import GribBuilder
 from builder_common.builder_utilities import get_geo_index
->>>>>>> b81d8c1f
 
 
 # Concrete builders
@@ -609,25 +168,9 @@
                 "Orography"
             ].values
             surface_values = []
-<<<<<<< HEAD
-            fcst_valid_epoch = round(message.validDate.timestamp())
-            print('fcst_valid_epoch',fcst_valid_epoch)
-            for station in self.domain_stations:
-                geo_index = get_geo_index(fcst_valid_epoch, station["geo"])
-                x_gridpoint = round(station["geo"][geo_index]["x_gridpoint"])
-                y_gridpoint = round(station["geo"][geo_index]["y_gridpoint"])
-                surface_values.append(values[y_gridpoint, x_gridpoint])
-
-            message = self.grbs.select(
-                name="Geopotential height", typeOfFirstFixedSurface="215"
-            )[0]
-            values = message["values"]
-            fcst_valid_epoch = round(message.validDate.timestamp())
-=======
             ceil_var_values = self.ds_translate_item_variables_map[
                 "Cloud ceiling"
             ].values
->>>>>>> b81d8c1f
             ceil_msl_values = []
             # print('fcst_valid_epoch',self.ds_translate_item_variables_map["fcst_valid_epoch"])
             for station in self.domain_stations:   # get the initial surface values and ceil_msl values for each station
@@ -871,43 +414,6 @@
             _wd.append((float)(wd_value))
         return _wd
 
-<<<<<<< HEAD
-    def handleWindDirU(self, params_dict):  # pylint: disable=unused-argument
-        """returns the wind direction U component for this document
-        Args:
-            params_dict (dict): contains named_function parameters
-        Returns:
-            float: wind direction U component
-        """
-        uwind_message = self.grbs.select(name="10 metre U wind component")[0]
-        u_values = uwind_message["values"]
-        fcst_valid_epoch = round(uwind_message.validDate.timestamp())
-        uwind_ms = []
-        for station in self.domain_stations:
-            geo_index = get_geo_index(fcst_valid_epoch, station["geo"])
-            x_gridpoint = station["geo"][geo_index]["x_gridpoint"]
-            y_gridpoint = station["geo"][geo_index]["y_gridpoint"]
-            # interpolated value cannot use rounded gridpoints
-            uwind_ms.append(gg.interpGridBox(u_values, y_gridpoint, x_gridpoint))
-        return uwind_ms
-
-    def handleWindDirV(self, params_dict):  # pylint: disable=unused-argument
-        """returns the wind direction V component for this document
-        Args:
-            params_dict (dict): contains named_function parameters
-        Returns:
-            float: wind direction V component
-        """
-        vwind_message = self.grbs.select(name="10 metre V wind component")[0]
-        v_values = vwind_message["values"]
-        fcst_valid_epoch = round(vwind_message.validDate.timestamp())
-        vwind_ms = []
-        for station in self.domain_stations:
-            geo_index = get_geo_index(fcst_valid_epoch, station["geo"])
-            x_gridpoint = station["geo"][geo_index]["x_gridpoint"]
-            y_gridpoint = station["geo"][geo_index]["y_gridpoint"]
-            vwind_ms.append(gg.interpGridBox(v_values, y_gridpoint, x_gridpoint))
-=======
     def handle_wind_dir_u(self, params_dict):  # pylint: disable=unused-argument
         """returns the wind direction U component for this document
         Args:
@@ -951,47 +457,12 @@
             vwind_ms.append(
                 (float)(self.interp_grid_box(v_values, y_gridpoint, x_gridpoint))
             )
->>>>>>> b81d8c1f
         return vwind_ms
 
     def handle_specific_humidity(self, params_dict):  # pylint: disable=unused-argument
         """returns the specific humidity for this document
         Specific humidity:kg kg**-1 (instant):lambert:heightAboveGround:level 2 m
         Args:
-<<<<<<< HEAD
-            params_dict (dict): contains named_function parameters
-        Returns:
-            float: specific humidity
-        """
-        specific_humidity_message = self.grbs.select(name="Specific humidity")[0]
-        spfh_values = specific_humidity_message["values"]
-        fcst_valid_epoch = round(specific_humidity_message.validDate.timestamp())
-        spfh = []
-        for station in self.domain_stations:
-            geo_index = get_geo_index(fcst_valid_epoch, station["geo"])
-            x_gridpoint = station["geo"][geo_index]["x_gridpoint"]
-            y_gridpoint = station["geo"][geo_index]["y_gridpoint"]
-            spfh.append(gg.interpGridBox(spfh_values, y_gridpoint, x_gridpoint))
-        return spfh
-
-    def handle_vegetation_type(self, params_dict):
-        """returns the vegetation type for this document
-        Args:
-            params_dict (dict): contains named_function parameters
-        Returns:
-            string: vegetation_type
-        """
-        vgtype_message = self.grbs.select(name="Specific humidity")[0]
-        vgtype_values = vgtype_message["values"]
-        fcst_valid_epoch = round(vgtype_message.validDate.timestamp())
-        vegetationType = []
-        for station in self.domain_stations:
-            geo_index = get_geo_index(fcst_valid_epoch, station["geo"])
-            x_gridpoint = station["geo"][geo_index]["x_gridpoint"]
-            y_gridpoint = station["geo"][geo_index]["y_gridpoint"]
-            vegetationType.append(gg.interpGridBox(vgtype_values, y_gridpoint, x_gridpoint))
-        return vegetationType
-=======
             params_dict (dict): contains named_function parameters but is unused here
         Returns:
             float: specific humidity
@@ -1028,7 +499,6 @@
                 self.interp_grid_box(values, y_gridpoint, x_gridpoint)
             )
         return vegetation_type
->>>>>>> b81d8c1f
 
     def getName(
         self, params_dict
