--- conflicted
+++ resolved
@@ -272,10 +272,7 @@
         logging.info("PYTHONPATH: %s", os.environ["PYTHONPATH"])
         args = parse_args(sys.argv[1:])
         self.runit(vars(args))
-<<<<<<< HEAD
-=======
-        logging.info("*** FINISHED ***")
->>>>>>> 89321051
+        logging.info(0)
         sys.exit(0)
 
 
