"""
Program Name: test_grid.py
Contact(s): Jeff Hamilton
History Log:  Initial version
Copyright 2021 UCAR/NCAR/RAL, CSU/CIRES, Regents of the University of
Colorado, NOAA/OAR/ESRL/GSL
"""

import sys
import os
import pyproj
import pygrib
import math
import get_grid as gg
    
def test():
        # Grab the projection information from the test file
        grib2_file = '/Users/jeffrey.a.hamilton/VxIngest/grib2_to_cb_test/test/2119312000003'
        print("grib2 file being tested: %s" % grib2_file)

        projection = gg.getGrid(grib2_file)
        spacing, max_x, max_y = gg.getAttributes(grib2_file)

        print("projection output (pyproj object): ") 
        print(projection)

        # Set the two projections to be used during the transformation (nearest neighbor method, what we use for everything with METARS)
        in_proj = pyproj.Proj(proj='latlon')
        out_proj = projection

        # Example METAR station lat-lon from Danbury, CT (name: KDXR, id:2556)
        lat, lon = 41.37, 286.52

        # Find the x, y coordinate on the model grid, then round to nearest integer
        transformer = pyproj.Transformer.from_proj(proj_from=in_proj,proj_to=out_proj)
        x, y = transformer.transform(lon,lat, radians=False)
        x_stat, y_stat = x/spacing, y/spacing

        print(x_stat,y_stat)

        # Sanity check to make sure we can transform back to the lat-lon we started from
        transformer_reverse = pyproj.Transformer.from_proj(proj_from=out_proj,proj_to=in_proj)
        lont, latt = transformer_reverse.transform(x,y, radians=False)

        print(latt,lont)

        # Grab the lat-lon of the max grid points
        lon_max, lat_max = transformer_reverse.transform(max_x*spacing,max_y*spacing, radians=False)

        print(lat_max,lon_max)

<<<<<<< HEAD
        # Grab the closest data to the station lat-lon using the x,y coordinate found
        grbs = pygrib.open(grib2_file)

=======
        # Test to see if grid point is outside of the grid domain
        if x_stat < 0 or x_stat > max_x or y_stat < 0 or y_stat > max_y:
                print("ERROR: Station is outside the domain projection!!")


        # Grab the closest data to the station lat-lon using the x,y coordinate found
        grbs = pygrib.open(grib2_file)

        # Get timing information
        initDate = grbs[1].analDate
        validTime = grbs[1].validDate
        fcst = grbs[1].forecastTime

        print(initDate, validTime, fcst)

>>>>>>> 248863db
        ## CEILING

        #&getCeilingAGL|Geopotential Height,{'typeOfFirstFixedSurface':215},Orography
        #
        #def getCeilingAGL(dict_params):
        #    sname=dict_params['Orography']
        #    cname=dict_params['Geopotential Height']
        #    typeOfFirstFixedSurface=dict_params[{typeOfFirstFixedSurface:'215'}]
        
        surface_hgt = grbs.select(name='Orography')[0]
        print(surface_hgt)
        surface_hgt_values = surface_hgt['values']
        surface = surface_hgt_values[round(y_stat),round(x_stat)]
        ceil = grbs.select(name='Geopotential Height', typeOfFirstFixedSurface='215')[0]
        print(ceil)
        ceil_values = ceil['values']
        ceil_msl = ceil_values[round(y_stat),round(x_stat)]

        # Convert to ceiling AGL and from meters to tens of feet (what is currently inside SQL, we'll leave it as just feet in CB)
        ceil_agl = (ceil_msl - surface) * 0.32808
        print(ceil_agl)

        # This value matches the rounded value inside the MySQL database, extracted with the following query:
        ## select * from ceiling2.HRRR_OPS where madis_id = 2556 and time = 1626102000 and fcst_len = 3;   

        ## SURFACE PRESSURE

        sfc_pres = grbs.select(name='Surface pressure')[0]
        print(sfc_pres)
        sfc_pres_values = sfc_pres['values']
<<<<<<< HEAD
        pres = sfc_pres_values[round(y_stat),round(x_stat)]
=======
        pres = gg.interpGridBox(sfc_pres_values,x_stat,y_stat)
        #pres = sfc_pres_values[round(y_stat),round(x_stat)]
>>>>>>> 248863db

        # Convert from pascals to milibars
        pres_mb = pres * 100
        print(pres_mb)

        ## 2M TEMPERATURE

        temp = grbs.select(name='2 metre temperature')[0]
        print(temp)
        temp_values = temp['values']
<<<<<<< HEAD
        tempk = temp_values[round(y_stat),round(x_stat)]
=======
        tempk = gg.interpGridBox(temp_values,x_stat,y_stat)
        #tempk = temp_values[round(y_stat),round(x_stat)]
>>>>>>> 248863db

        # Convert from Kelvin to Farenheit
        tempf = ((tempk-273.15)*9)/5 + 32
        print(tempf)

        ## 2M DEWPOINT

        dp = grbs.select(name='2 metre dewpoint temperature')[0]
        print(dp)
        dp_values = dp['values']
<<<<<<< HEAD
        dpk = dp_values[round(y_stat),round(x_stat)]
=======
        dpk = gg.interpGridBox(dp_values,x_stat,y_stat)
        #dpk = dp_values[round(y_stat),round(x_stat)]
>>>>>>> 248863db

        # Convert from Kelvin to Farenheit
        dpf = ((dpk-273.15)*9)/5 + 32
        print(dpf)

        ## 2M RELATIVE HUMIDITY

        relhumid = grbs.select(name='2 metre relative humidity')[0]
        print(relhumid)
        relhumid_values = relhumid['values']
<<<<<<< HEAD
        rh = relhumid_values[round(y_stat),round(x_stat)]
=======
        rh = gg.interpGridBox(relhumid_values,x_stat,y_stat)
        #rh = relhumid_values[round(y_stat),round(x_stat)]
>>>>>>> 248863db

        print(rh)

        ## WIND SPEED AND DIRECTION

        uwind = grbs.select(name='10 metre U wind component')[0]
        print(uwind)
        uwind_values = uwind['values']
<<<<<<< HEAD
        uwind_ms = uwind_values[round(y_stat),round(x_stat)]
=======
        uwind_ms = gg.interpGridBox(uwind_values,x_stat,y_stat)
        #uwind_ms = uwind_values[round(y_stat),round(x_stat)]
>>>>>>> 248863db

        vwind = grbs.select(name='10 metre V wind component')[0]
        print(vwind)
        vwind_values = vwind['values']
<<<<<<< HEAD
        vwind_ms = vwind_values[round(y_stat),round(x_stat)]
=======
        vwind_ms = gg.interpGridBox(vwind_values,x_stat,y_stat)
        #vwind_ms = vwind_values[round(y_stat),round(x_stat)]
>>>>>>> 248863db

        # Convert from U-V components to speed and direction (requires rotation if grid is not earth relative)
        #wind speed then convert to mph
        ws_ms = math.sqrt((uwind_ms*uwind_ms)+(vwind_ms*vwind_ms))
        ws_mph = (ws_ms/0.447) + 0.5
        print(ws_mph)

<<<<<<< HEAD
        #wind direction
=======
        #wind direction   - lon is the lon of the station
>>>>>>> 248863db
        theta = gg.getWindTheta(vwind,lon)
        radians = math.atan2(uwind_ms,vwind_ms)
        wd = (radians*57.2958) + theta + 180
        print(wd)   

<<<<<<< HEAD
=======
        ## VISIBILITY

        vis = grbs.select(name='Visibility')[0]
        print(vis)
        vis_values = vis['values']
        vis_m = vis_values[round(y_stat),round(x_stat)]

        print(vis_m)

>>>>>>> 248863db
        grbs.close()             

if __name__ == "__main__":
    test()<|MERGE_RESOLUTION|>--- conflicted
+++ resolved
@@ -49,11 +49,6 @@
 
         print(lat_max,lon_max)
 
-<<<<<<< HEAD
-        # Grab the closest data to the station lat-lon using the x,y coordinate found
-        grbs = pygrib.open(grib2_file)
-
-=======
         # Test to see if grid point is outside of the grid domain
         if x_stat < 0 or x_stat > max_x or y_stat < 0 or y_stat > max_y:
                 print("ERROR: Station is outside the domain projection!!")
@@ -69,7 +64,6 @@
 
         print(initDate, validTime, fcst)
 
->>>>>>> 248863db
         ## CEILING
 
         #&getCeilingAGL|Geopotential Height,{'typeOfFirstFixedSurface':215},Orography
@@ -100,12 +94,8 @@
         sfc_pres = grbs.select(name='Surface pressure')[0]
         print(sfc_pres)
         sfc_pres_values = sfc_pres['values']
-<<<<<<< HEAD
-        pres = sfc_pres_values[round(y_stat),round(x_stat)]
-=======
         pres = gg.interpGridBox(sfc_pres_values,x_stat,y_stat)
         #pres = sfc_pres_values[round(y_stat),round(x_stat)]
->>>>>>> 248863db
 
         # Convert from pascals to milibars
         pres_mb = pres * 100
@@ -116,12 +106,8 @@
         temp = grbs.select(name='2 metre temperature')[0]
         print(temp)
         temp_values = temp['values']
-<<<<<<< HEAD
-        tempk = temp_values[round(y_stat),round(x_stat)]
-=======
         tempk = gg.interpGridBox(temp_values,x_stat,y_stat)
         #tempk = temp_values[round(y_stat),round(x_stat)]
->>>>>>> 248863db
 
         # Convert from Kelvin to Farenheit
         tempf = ((tempk-273.15)*9)/5 + 32
@@ -132,12 +118,8 @@
         dp = grbs.select(name='2 metre dewpoint temperature')[0]
         print(dp)
         dp_values = dp['values']
-<<<<<<< HEAD
-        dpk = dp_values[round(y_stat),round(x_stat)]
-=======
         dpk = gg.interpGridBox(dp_values,x_stat,y_stat)
         #dpk = dp_values[round(y_stat),round(x_stat)]
->>>>>>> 248863db
 
         # Convert from Kelvin to Farenheit
         dpf = ((dpk-273.15)*9)/5 + 32
@@ -148,12 +130,8 @@
         relhumid = grbs.select(name='2 metre relative humidity')[0]
         print(relhumid)
         relhumid_values = relhumid['values']
-<<<<<<< HEAD
-        rh = relhumid_values[round(y_stat),round(x_stat)]
-=======
         rh = gg.interpGridBox(relhumid_values,x_stat,y_stat)
         #rh = relhumid_values[round(y_stat),round(x_stat)]
->>>>>>> 248863db
 
         print(rh)
 
@@ -162,22 +140,14 @@
         uwind = grbs.select(name='10 metre U wind component')[0]
         print(uwind)
         uwind_values = uwind['values']
-<<<<<<< HEAD
-        uwind_ms = uwind_values[round(y_stat),round(x_stat)]
-=======
         uwind_ms = gg.interpGridBox(uwind_values,x_stat,y_stat)
         #uwind_ms = uwind_values[round(y_stat),round(x_stat)]
->>>>>>> 248863db
 
         vwind = grbs.select(name='10 metre V wind component')[0]
         print(vwind)
         vwind_values = vwind['values']
-<<<<<<< HEAD
-        vwind_ms = vwind_values[round(y_stat),round(x_stat)]
-=======
         vwind_ms = gg.interpGridBox(vwind_values,x_stat,y_stat)
         #vwind_ms = vwind_values[round(y_stat),round(x_stat)]
->>>>>>> 248863db
 
         # Convert from U-V components to speed and direction (requires rotation if grid is not earth relative)
         #wind speed then convert to mph
@@ -185,18 +155,12 @@
         ws_mph = (ws_ms/0.447) + 0.5
         print(ws_mph)
 
-<<<<<<< HEAD
-        #wind direction
-=======
         #wind direction   - lon is the lon of the station
->>>>>>> 248863db
         theta = gg.getWindTheta(vwind,lon)
         radians = math.atan2(uwind_ms,vwind_ms)
         wd = (radians*57.2958) + theta + 180
         print(wd)   
 
-<<<<<<< HEAD
-=======
         ## VISIBILITY
 
         vis = grbs.select(name='Visibility')[0]
@@ -206,7 +170,6 @@
 
         print(vis_m)
 
->>>>>>> 248863db
         grbs.close()             
 
 if __name__ == "__main__":
