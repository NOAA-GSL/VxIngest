"""
Program Name: main script for VXingest
Contact(s): Randy Pierce
Abstract:

History Log:  Initial version

Usage:
run_ingest_threads -j job_document_id -c credentials_file [-o output_dir -t thread_count -f file_pattern -n number_stations]
This script processes arguments which specify a job document id,
a defaults file (for credentials), an optional output directory, thread count, and file matching pattern.
The job document id is the id of a job document in the couchbase database.
The job document might look like this...
{
  "id": "JOB:V01:METAR:NETCDF:OBS",
  "status": "active",
  "type": "JOB",
  "version": "V01",
  "subset": "METAR",
  "subDocType": "NETCDF",
  "subDoc": "OBS",
  "run_priority": 1,
  "file_pattern": "%Y%m%d_%H%M",
  "schedule": "0 * * * *",
  "offset_minutes": 0,
  "ingest_document_ids": [
    "MD:V01:METAR:obs:ingest:netcdf"
  ]
}
The important run time fields are "file_mask" and "ingest_document_ids".
The file mask is a python time.strftime that specifies what files will
be chosen based on pattern matching.
The ingest_document_ids specify a list of ingest_document ids that a job
must process.
The script maintains a thread pool of VxIngestManagers and a queue of
filenames that are derived from the path and file_mask.
If a file_pattern is provided further restrictions, beyond the file_mask match pattern,
on the selected filenames happen as globbing is used to qualify
which filenames in the input_path are included for ingesting.
The number of threads in the thread pool is set to the -t n (or --threads n)
argument, where n is the number of threads to start. The default is one thread.
There is a file_pattern argument that allows to specify a filename pattern to which
all the file_mask matching files in the input directory will be further qualified
with standard globing. Only matching files will be ingested if this option is used.
Each thread will run a VxIngestManager which will pull filenames, one at a time,
from the filename queue and fully process that input file.
When the queue is empty each NetcdfIngestManager will gracefully die.
Only files that do not have a DataFile entry in the database will be added to the file queue.
When a file is processed a datafile entry will be made for that file and added to the result documents to ne imported.

The file_mask  is a python time.strftime format e.g. '%y%j%H%f'.
The optional output_dir specifies the directory where output files will be written instead
of writing them directly to couchbase. If the output_dir is not specified data will be written
to couchbase cluster specified in the cb_connection.
Files in the path will be enqueued if there is no corresponding dataFile entry in the database.

This is an example credentials file. The keys should match
the keys in the connection clauses of the load_spec.
defaults:
  cb_host: my_cb_host.some_subdomain.some_domain
  cb_user: some_cb_user_name
  cb_password: password_for_some_cb_user_name

Copyright 2019 UCAR/NCAR/RAL, CSU/CIRES, Regents of the University of
Colorado, NOAA/OAR/ESRL/GSL
"""
import argparse
import logging
import os
import sys
import time
from datetime import datetime, timedelta
from multiprocessing import JoinableQueue
from builder_common.vx_ingest import CommonVxIngest
from netcdf_to_cb.vx_ingest_manager import VxIngestManager


def parse_args(args):
    """
    Parse command line arguments
    """
    begin_time = str(datetime.now())
    logging.getLogger().setLevel(logging.INFO)
    logging.info("--- *** --- Start --- *** ---")
    logging.info("Begin a_time: %s", begin_time)
    # a_time execution
    parser = argparse.ArgumentParser()
    parser.add_argument(
        "-j",
        "--job_id",
        type=str,
        help="Please provide required Job document id",
    )
    parser.add_argument(
        "-c",
        "--credentials_file",
        type=str,
        help="Please provide required credentials_file",
    )
    parser.add_argument(
        "-t", "--threads", type=int, default=1, help="Number of threads to use"
    )
    parser.add_argument(
        "-f",
        "--file_pattern",
        type=str,
        default="*",
        help="Specify the file name pattern for the input files ()",
    )
    parser.add_argument(
        "-o",
        "--output_dir",
        type=str,
        default="/tmp",
        help="Specify the output directory to put the json output files",
    )
    # get the command line arguments
    args = parser.parse_args(args)
    return args


class VXIngest(CommonVxIngest):
    """
    This class is the commandline mechanism for using the builder.
    This class will maintain the couchbase collection and cluster objects for all
    the ingest managers that this thread will use. There will be VxIngestManagers started
    to match the threadcount that is passed in. The default number of threads is one.
    Args:
        object ([dict]): [parsed cmdline arguments]
    Raises:
        _e: [general exception]
    """

    def __init__(self):
        self.load_time_start = time.perf_counter()
        self.credentials_file = ""
        self.thread_count = ""
        self.path = None
        self.fmask = None
        self.file_pattern = "*"
        self.output_dir = None
        self.job_document_id = None
        self.load_job_id = None
        self.load_spec = {}
        self.cb_credentials = None
        self.collection = None
        self.cluster = None
        self.ingest_document_id = None
        self.ingest_document = None
        super().__init__()
        logging.getLogger().setLevel(logging.INFO)

    def runit(self, args):  # pylint:disable=too-many-locals
        """
        This is the entry point for run_ingest_threads.py
        """
        self.credentials_file = args["credentials_file"].strip()
        self.thread_count = args["threads"]
        self.output_dir = args["output_dir"].strip()
        self.job_document_id = args["job_id"].strip()
        if "file_pattern" in args.keys():
            self.file_pattern = args["file_pattern"].strip()
        try:
            # put the real credentials into the load_spec
            logging.info("getting cb_credentials")
            self.cb_credentials = self.get_credentials(self.load_spec)
            # establish connections to cb, collection
            self.connect_cb()
            logging.info("connected to cb")
            bucket = self.load_spec["cb_connection"]["bucket"]
            scope = self.load_spec["cb_connection"]["scope"]
            collection = self.load_spec["cb_connection"]["collection"]
            # load the ingest document ids into the load_spec (this might be redundant)
<<<<<<< HEAD
            stmnt=f"Select ingest_document_ids from `{bucket}`.{scope}.{collection} where meta().id = \"{self.job_document_id}\""
=======
            stmnt = f'Select ingest_document_ids from `{bucket}`.{scope}.{collection} where meta().id = "{self.job_document_id}"'
>>>>>>> b81d8c1f
            result = self.cluster.query(stmnt)
            self.load_spec["ingest_document_ids"] = list(result)[0][
                "ingest_document_ids"
            ]
            # put all the ingest documents into the load_spec too
            self.load_spec["ingest_documents"] = {}
            for _id in self.load_spec["ingest_document_ids"]:
<<<<<<< HEAD
                self.load_spec["ingest_documents"][_id] = self.collection.get(_id).content_as[dict]
            # load the fmask and input_data_path into the load_spec
            stmnt=f"Select file_mask, input_data_path from `{bucket}`.{scope}.{collection} where meta().id = \"{self.job_document_id}\""
=======
                self.load_spec["ingest_documents"][_id] = self.collection.get(
                    _id
                ).content_as[dict]
            # load the fmask and input_data_path into the load_spec
            stmnt = f'Select file_mask, input_data_path from `{bucket}`.{scope}.{collection} where meta().id = "{self.job_document_id}"'
>>>>>>> b81d8c1f
            result = self.cluster.query(stmnt)
            result_list = list(result)
            self.fmask = result_list[0]["file_mask"]
            self.path = result_list[0]["input_data_path"]
            self.load_spec["fmask"] = self.fmask
            self.load_spec["input_data_path"] = self.path
            # stash the load_job in the load_spec
            self.load_spec["load_job_doc"] = self.build_load_job_doc("madis")
        except (RuntimeError, TypeError, NameError, KeyError):
            logging.error(
                "*** Error occurred in Main reading load_spec: %s ***",
                str(sys.exc_info()),
            )
            sys.exit("*** Error reading load_spec:")

        # load the my_queue with filenames that match the mask and have not already been ingested
        # (do not have associated datafile documents)
        # Constructor for an infinite size  FIFO my_queue
        _q = JoinableQueue()
        file_names = []
        # get the urls (full_file_names) from all the datafiles for this type of ingest
        # for netcdf type ingests there is only one ingest document so we can just use the first
        # subset
<<<<<<< HEAD
        subset = self.load_spec["ingest_documents"][self.load_spec["ingest_document_ids"][0]]["subset"]
=======
        subset = self.load_spec["ingest_documents"][
            self.load_spec["ingest_document_ids"][0]
        ]["subset"]
>>>>>>> b81d8c1f
        file_query = f"""
            SELECT url, mtime
            FROM `{bucket}`.{scope}.{collection}
            WHERE
            subset='{subset}'
            AND type='DF'
            AND fileType='netcdf'
            AND originType='madis' order by url;
            """
        file_names = self.get_file_list(file_query, self.path, self.file_pattern)
        for _f in file_names:
            _q.put(_f)

        # instantiate ingest_manager pool - each ingest_manager is a process
        # thread that uses builders to process one file at a time from the queue
        # Make the Pool of ingest_managers
        ingest_manager_list = []
        for thread_count in range(int(self.thread_count)):
            # noinspection PyBroadException
            try:
                self.load_spec["fmask"] = self.fmask
                ingest_manager_thread = VxIngestManager(
                    "VxIngestManager-" + str(thread_count),
                    self.load_spec,
                    _q,
                    self.output_dir,
                )
                ingest_manager_list.append(ingest_manager_thread)
                ingest_manager_thread.start()
            except Exception as _e:  # pylint:disable=broad-except
                logging.error("*** Error in VXIngest %s***", str(_e))
        # be sure to join all the threads to wait on them
        finished = [proc.join() for proc in ingest_manager_list]
        self.write_load_job_to_files()
        logging.info("finished starting threads")
        load_time_end = time.perf_counter()
        load_time = timedelta(seconds=load_time_end - self.load_time_start)
        logging.info(" finished %s", str(finished))
        logging.info("    >>> Total load a_time: %s", str(load_time))
        logging.info("End a_time: %s", str(datetime.now()))
        logging.info("--- *** --- End  --- *** ---")

    def main(self):
        """
        This is the entry for run_ingest_threads
        """
        logging.info("PYTHONPATH: %s", os.environ["PYTHONPATH"])
        args = parse_args(sys.argv[1:])
        self.runit(vars(args))
        logging.info("*** FINISHED ***")
        sys.exit(0)


if __name__ == "__main__":
    VXIngest().main()<|MERGE_RESOLUTION|>--- conflicted
+++ resolved
@@ -171,11 +171,7 @@
             scope = self.load_spec["cb_connection"]["scope"]
             collection = self.load_spec["cb_connection"]["collection"]
             # load the ingest document ids into the load_spec (this might be redundant)
-<<<<<<< HEAD
-            stmnt=f"Select ingest_document_ids from `{bucket}`.{scope}.{collection} where meta().id = \"{self.job_document_id}\""
-=======
             stmnt = f'Select ingest_document_ids from `{bucket}`.{scope}.{collection} where meta().id = "{self.job_document_id}"'
->>>>>>> b81d8c1f
             result = self.cluster.query(stmnt)
             self.load_spec["ingest_document_ids"] = list(result)[0][
                 "ingest_document_ids"
@@ -183,17 +179,11 @@
             # put all the ingest documents into the load_spec too
             self.load_spec["ingest_documents"] = {}
             for _id in self.load_spec["ingest_document_ids"]:
-<<<<<<< HEAD
-                self.load_spec["ingest_documents"][_id] = self.collection.get(_id).content_as[dict]
-            # load the fmask and input_data_path into the load_spec
-            stmnt=f"Select file_mask, input_data_path from `{bucket}`.{scope}.{collection} where meta().id = \"{self.job_document_id}\""
-=======
                 self.load_spec["ingest_documents"][_id] = self.collection.get(
                     _id
                 ).content_as[dict]
             # load the fmask and input_data_path into the load_spec
             stmnt = f'Select file_mask, input_data_path from `{bucket}`.{scope}.{collection} where meta().id = "{self.job_document_id}"'
->>>>>>> b81d8c1f
             result = self.cluster.query(stmnt)
             result_list = list(result)
             self.fmask = result_list[0]["file_mask"]
@@ -217,13 +207,9 @@
         # get the urls (full_file_names) from all the datafiles for this type of ingest
         # for netcdf type ingests there is only one ingest document so we can just use the first
         # subset
-<<<<<<< HEAD
-        subset = self.load_spec["ingest_documents"][self.load_spec["ingest_document_ids"][0]]["subset"]
-=======
         subset = self.load_spec["ingest_documents"][
             self.load_spec["ingest_document_ids"][0]
         ]["subset"]
->>>>>>> b81d8c1f
         file_query = f"""
             SELECT url, mtime
             FROM `{bucket}`.{scope}.{collection}
