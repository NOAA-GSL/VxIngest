""""
    integration tests for netcdf
"""
import os
from glob import glob
from netcdf_to_cb.run_ingest_threads import VXIngest

<<<<<<< HEAD
=======

>>>>>>> b81d8c1f
def setup_connection():
    """test setup"""
    try:
        _vx_ingest = VXIngest()
        _vx_ingest.credentials_file = os.environ["CREDENTIALS"],
        _vx_ingest.cb_credentials = _vx_ingest.get_credentials(_vx_ingest.load_spec)
        _vx_ingest.connect_cb()
<<<<<<< HEAD
        _vx_ingest.load_spec['ingest_document_ids'] = _vx_ingest.collection.get("JOB:V01:METAR:NETCDF:OBS").content_as[dict]["ingest_document_ids"]
=======
        _vx_ingest.load_spec["ingest_document_ids"] = _vx_ingest.collection.get(
            "JOB-TEST:V01:METAR:NETCDF:OBS"
        ).content_as[dict]["ingest_document_ids"]
>>>>>>> b81d8c1f
        return _vx_ingest
    except Exception as _e:  # pylint:disable=broad-except
        assert False, f"test_credentials_and_load_spec Exception failure: {_e}"
        return None


def test_one_thread_specify_file_pattern(tmp_path):  # pylint:disable=missing-function-docstring
    try:
        vx_ingest = VXIngest()
        vx_ingest.runit(
            {
                "job_id": "JOB-TEST:V01:METAR:NETCDF:OBS",
                "credentials_file": os.environ["CREDENTIALS"],
                "file_name_mask": "%Y%m%d_%H%M",
                "output_dir": f"{tmp_path}",
                "threads": 1,
                "file_pattern": "20211108_0000",
            }
        )
        assert (
            len(
                glob(
                    f"{tmp_path}/[0123456789]???????_[0123456789]???.json"
                )
            )
            > 0
        ), "There are no output files"

        assert (
            len(
                glob(
                    f"{tmp_path}/LJ:METAR:netcdf_to_cb.run_ingest_threads:VXIngest:*.json"
                )
            )
            == 1
        ), "there is no load job output file"

        # use file globbing to see if we got one output file for each input file plus one load job file
        assert len(glob(f"{tmp_path}/20211108*.json")) == len(
            glob("/opt/data/netcdf_to_cb/input_files/20211108_0000")
        ), "number of output files is incorrect"
    except Exception as _e:  # pylint: disable=broad-except
        assert False, f"TestGsdIngestManager Exception failure: {_e}"


def test_two_threads_spedicfy_file_pattern(tmp_path):
    """
    integration test for testing multithreaded capability
    """
    try:
        vx_ingest = VXIngest()
        vx_ingest.runit(
            {
                "job_id": "JOB-TEST:V01:METAR:NETCDF:OBS",
                "credentials_file": os.environ["CREDENTIALS"],
                "file_name_mask": "%Y%m%d_%H%M",
                "output_dir": f"{tmp_path}",
                "threads": 2,
                "file_pattern": "20211105*",
            }
        )
        assert (
            len(
                glob(
                    f"{tmp_path}/[0123456789]???????_[0123456789]???.json"
                )
            )
            > 0
        ), "There are no output files"

        assert (
            len(
                glob(
                    f"{tmp_path}/LJ:METAR:netcdf_to_cb.run_ingest_threads:VXIngest:*.json"
                )
            )
            == 1
        ), "there is no load job output file"

        # use file globbing to see if we got one output file for each input file plus one load job file
        assert len(glob(f"{tmp_path}/20211105*.json")) == len(
            glob("/opt/data/netcdf_to_cb/input_files/20211105*")
        ), "number of output files is incorrect"
    except Exception as _e:  # pylint: disable=broad-except
        assert False, f"TestGsdIngestManager Exception failure: {_e}"


def test_one_thread_default(tmp_path):
    """This test will start one thread of the ingestManager and simply make sure it runs with no Exceptions.
    It will attempt to process any files that are in the input directory that match the file_name_mask.
    TIP: you might want to use local credentials to a local couchbase. If you do
    you will need to run the scripts in the matsmetadata directory to load the local metadata.
   """
    try:
        vx_ingest = VXIngest()
        vx_ingest.runit(
            {
                "job_id": "JOB-TEST:V01:METAR:NETCDF:OBS",
                "credentials_file": os.environ["CREDENTIALS"],
                "file_name_mask": "%Y%m%d_%H%M",
                "output_dir": f"{tmp_path}",
                "file_pattern": "[0123456789]???????_[0123456789]???",
                "threads": 1,
            }
        )
        assert (
            len(
                glob(
                    f"{tmp_path}/[0123456789]???????_[0123456789]???.json"
                )
            )
            > 0
        ), "There are no output files"

        assert (
            len(
                glob(
                    f"{tmp_path}/LJ:METAR:netcdf_to_cb.run_ingest_threads:VXIngest:*.json"
                )
            )
            >= 1
        ), "there is no load job output file"

        # use file globbing to see if we got one output file for each input file plus one load job file
        assert len(
            glob(
                f"{tmp_path}/[0123456789]???????_[0123456789]???.json"
            )
        ) == len(
            glob(
                "/opt/data/netcdf_to_cb/input_files/[0123456789]???????_[0123456789]???"
            )
        ), "number of output files is incorrect"

    except Exception as _e:  # pylint: disable=broad-except
        assert False, f"TestGsdIngestManager Exception failure: {_e}"


def test_two_threads_default(tmp_path):
    """This test will start one thread of the ingestManager and simply make sure it runs with no Exceptions.
    It will attempt to process any files that are in the input directory that atch the file_name_mask.
    TIP: you might want to use local credentials to a local couchbase. If you do
    you will need to run the scripts in the matsmetadata directory to load the local metadata.
    """
    try:
        vx_ingest = VXIngest()
        vx_ingest.runit(
            {
                "job_id": "JOB-TEST:V01:METAR:NETCDF:OBS",
                "credentials_file": os.environ["CREDENTIALS"],
                "file_name_mask": "%Y%m%d_%H%M",
                "output_dir": f"{tmp_path}",
                "threads": 2,
            }
        )
        assert (
            len(
                glob(
                    f"{tmp_path}/[0123456789]???????_[0123456789]???.json"
                )
            )
            > 0
        ), "There are no output files"

        assert (
            len(
                glob(
                    f"{tmp_path}/LJ:METAR:netcdf_to_cb.run_ingest_threads:VXIngest:*.json"
                )
            )
            >= 1
        ), "there is no load job output file"

        # use file globbing to see if we got one output file for each input file plus one load job file
        assert len(
            glob(
                f"{tmp_path}/[0123456789]???????_[0123456789]???.json"
            )
        ) == len(
            glob(
                "/opt/data/netcdf_to_cb/input_files/[0123456789]???????_[0123456789]???"
            )
        ), "number of output files is incorrect"
    except Exception as _e:  # pylint: disable=broad-except
        assert False, f"TestGsdIngestManager Exception failure: {_e}"

def check_mismatched_fcst_valid_epoch_to_id():
    """This is a simple ultility test that can be used to see if there are
    any missmatched fcstValidEpoch values among the observations i.e. the fcstValidEpoch in the id
    does not match the fcstValidEpoch in the top level fcstValidEpoch field"""
    try:
        vx_ingest = setup_connection()
        cluster = vx_ingest.cluster
        result = cluster.query(
            f"""
            select METAR.fcstValidEpoch, METAR.id
            FROM `{vx_ingest.cb_credentials['bucket']}`.{vx_ingest.cb_credentials['scope']}.{vx_ingest.cb_credentials['collection']}
            WHERE
                docType = "obs"
                AND subset = "METAR"
                AND type = "DD"
                AND version = "V01"
                AND NOT CONTAINS(id,to_string(fcstValidEpoch)) """
        )
        for row in result:
<<<<<<< HEAD
            assert False, f"These do not have the same fcstValidEpoch: {str(row['fcstValidEpoch']) + row['id']}"
=======
            assert (
                False
            ), f"These do not have the same fcstValidEpoch: {str(row['fcstValidEpoch']) + row['id']}"
>>>>>>> b81d8c1f
    except Exception as _e:  # pylint: disable=broad-except
        assert False, f"TestGsdIngestManager Exception failure: {_e}"<|MERGE_RESOLUTION|>--- conflicted
+++ resolved
@@ -5,10 +5,7 @@
 from glob import glob
 from netcdf_to_cb.run_ingest_threads import VXIngest
 
-<<<<<<< HEAD
-=======
-
->>>>>>> b81d8c1f
+
 def setup_connection():
     """test setup"""
     try:
@@ -16,13 +13,9 @@
         _vx_ingest.credentials_file = os.environ["CREDENTIALS"],
         _vx_ingest.cb_credentials = _vx_ingest.get_credentials(_vx_ingest.load_spec)
         _vx_ingest.connect_cb()
-<<<<<<< HEAD
-        _vx_ingest.load_spec['ingest_document_ids'] = _vx_ingest.collection.get("JOB:V01:METAR:NETCDF:OBS").content_as[dict]["ingest_document_ids"]
-=======
         _vx_ingest.load_spec["ingest_document_ids"] = _vx_ingest.collection.get(
             "JOB-TEST:V01:METAR:NETCDF:OBS"
         ).content_as[dict]["ingest_document_ids"]
->>>>>>> b81d8c1f
         return _vx_ingest
     except Exception as _e:  # pylint:disable=broad-except
         assert False, f"test_credentials_and_load_spec Exception failure: {_e}"
@@ -228,12 +221,8 @@
                 AND NOT CONTAINS(id,to_string(fcstValidEpoch)) """
         )
         for row in result:
-<<<<<<< HEAD
-            assert False, f"These do not have the same fcstValidEpoch: {str(row['fcstValidEpoch']) + row['id']}"
-=======
             assert (
                 False
             ), f"These do not have the same fcstValidEpoch: {str(row['fcstValidEpoch']) + row['id']}"
->>>>>>> b81d8c1f
     except Exception as _e:  # pylint: disable=broad-except
         assert False, f"TestGsdIngestManager Exception failure: {_e}"