--- conflicted
+++ resolved
@@ -8,12 +8,10 @@
 
 import netCDF4 as nc
 import numpy as np
-<<<<<<< HEAD
-import pymysql
-import yaml
-from pymysql.constants import CLIENT
-from couchbase.cluster import QueryOptions, QueryScanConsistency
+from couchbase.n1ql import  QueryScanConsistency
 from couchbase.mutation_state import MutationState
+from couchbase.options import QueryOptions
+
 from netcdf_to_cb.netcdf_builder import NetcdfMetarObsBuilderV01
 from netcdf_to_cb.run_ingest_threads import VXIngest
 
@@ -21,46 +19,6 @@
 # various unit tests for the obs builder.
 # to run one of these from the command line....
 # python3 -m pytest -s -v  netcdf_to_cb/test/test_unit_metar_obs_netcdf.py::TestNetcdfObsBuilderV01Unit::test....
-
-
-
-def setup_mysql_connection():
-    """setup the mysql connection
-    Returns:
-        cursor: a mysql cursor
-    """
-    _credentials_file = os.environ["HOME"] + "/adb-cb1-credentials"
-    _f = open(_credentials_file, encoding="utf_8")
-    _yaml_data = yaml.load(_f, yaml.SafeLoader)
-    _f.close()
-    host = _yaml_data["mysql_host"]
-    user = _yaml_data["mysql_user"]
-    passwd = _yaml_data["mysql_password"]
-    connection = pymysql.connect(
-        host=host,
-        user=user,
-        passwd=passwd,
-        local_infile=True,
-        autocommit=True,
-        charset="utf8mb4",
-        cursorclass=pymysql.cursors.SSDictCursor,
-        client_flag=CLIENT.MULTI_STATEMENTS,
-    )
-    _cursor = connection.cursor(pymysql.cursors.SSDictCursor)
-    return _cursor
-=======
-from couchbase.n1ql import  QueryScanConsistency
-from couchbase.mutation_state import MutationState
-from couchbase.options import QueryOptions
-
-from netcdf_to_cb.netcdf_builder import NetcdfMetarObsBuilderV01
-from netcdf_to_cb.run_ingest_threads import VXIngest
-
-
-# various unit tests for the obs builder.
-# to run one of these from the command line....
-# python3 -m pytest -s -v  netcdf_to_cb/test/test_unit_metar_obs_netcdf.py::TestNetcdfObsBuilderV01Unit::test....
->>>>>>> b81d8c1f
 
 
 def setup_connection():
@@ -70,13 +28,9 @@
         _vx_ingest.credentials_file = os.environ["CREDENTIALS"]
         _vx_ingest.cb_credentials = _vx_ingest.get_credentials(_vx_ingest.load_spec)
         _vx_ingest.connect_cb()
-<<<<<<< HEAD
-        _vx_ingest.load_spec['ingest_document_ids'] = _vx_ingest.collection.get("JOB:V01:METAR:NETCDF:OBS").content_as[dict]["ingest_document_ids"]
-=======
         _vx_ingest.load_spec["ingest_document_ids"] = _vx_ingest.collection.get(
             "JOB:V01:METAR:NETCDF:OBS"
         ).content_as[dict]["ingest_document_ids"]
->>>>>>> b81d8c1f
         return _vx_ingest
     except Exception as _e:  # pylint:disable=broad-except
         assert False, f"test_credentials_and_load_spec Exception failure: {_e}"
@@ -390,13 +344,9 @@
         for i in range(rec_num_length):
             if (
                 str(
-<<<<<<< HEAD
-                    nc.chartostring(_builder.ncdf_data_set["stationName"][i]) # pylint: disable=no-member
-=======
                     nc.chartostring(
                         _builder.ncdf_data_set["stationName"][i]
                     )  # pylint: disable=no-member
->>>>>>> b81d8c1f
                 )  # pylint: disable=no-member
                 == "ZBAA"
             ):  # pylint:disable=no-member
