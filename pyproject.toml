[tool.poetry]
name = "vxingest"
version = "0.1.0"
description = ""
authors = [
    "Ian McGinnis <ian.mcginnis@noaa.gov>",
    "Randy Pierce <randy.pierce@noaa.gov>",
]
readme = "README.md"

[tool.poetry.dependencies]
python = "^3.13"
pyyaml = "^6.0.2"
xarray = "^2025.4.0"
netcdf4 = "^1.7.2"
cfgrib = "^0.9.15.0"
couchbase = "^4.3.5"
pyproj = "^3.7.0"
<<<<<<< HEAD
numpy = "^2.2.4"
metpy = "^1.7.0"
prometheus-client = "^0.21.1"
ncepbufr = [{ file = "./third_party/NCEPLIBS-bufr/wheel_dist/ncepbufr-12.2.0-py313-none-macosx_15_0_arm64.whl", platform = "darwin"},
            {file = "./third_party/NCEPLIBS-bufr/wheel_dist/ncepbufr-12.2.0-py313-none-linux_x86_64.whl", platform = "linux" }]

[tool.poetry.group.dev.dependencies]
pytest = "^8.3.5"
types-pyyaml = "^6.0.12.20250326"
ruff = "^0.11.2"
coverage = "^7.8.0"
mypy = "^1.15.0"
plotly = "^6.0.1"
mysql-connector-python = "^9.3.0"
tabulate = "^0.9.0"
=======
numpy = "^2.2.6"
metpy = "1.7.0"
prometheus-client = "^0.22.0"

[tool.poetry.group.dev.dependencies]
pytest = "^8.3.5"
types-pyyaml = "^6.0.12.20250516"
ruff = "^0.11.12"
coverage = "^7.8.2"
mypy = "^1.16.0"
plotly = "^6.1.2"
>>>>>>> 857d39c9

[build-system]
requires = ["poetry-core"]
build-backend = "poetry.core.masonry.api"

[tool.poetry.scripts]
ingest = "vxingest.main:run_ingest"

[tool.pytest.ini_options]
markers = [
    "integration: marks tests that need external resources like databases or data files (deselect with '-m \"not integration\"')",
]

[tool.coverage.run]
branch = true
source = ["src"]

[tool.ruff]
# Dirs that contain third party example scripts and other languages
exclude = [
    "scripts",
    "meta_update_middleware",
]
output-format="pylint"


# For a list of available rules, see: https://docs.astral.sh/ruff/rules/
lint.select = [
    "E", # pycodestyle errors
    "W", # pycodestyle warnings
    "F", # pyflakes
    "UP", # pyupgrade
    "I", # isort
    "PTH", # flake8-use-pathlib
    "PT", # flake8-pytest-style
    "B", # bugbear
    "SIM", # flake8-simplify
    "LOG", # flake8-logging
]

lint.ignore = [
    "E501", # Supress line-too-long warnings: trust the formatter's judgement on this one.
    "W505", # Supress line-too-long warnings: trust the formatter's judgement on this one.
]<|MERGE_RESOLUTION|>--- conflicted
+++ resolved
@@ -16,23 +16,6 @@
 cfgrib = "^0.9.15.0"
 couchbase = "^4.3.5"
 pyproj = "^3.7.0"
-<<<<<<< HEAD
-numpy = "^2.2.4"
-metpy = "^1.7.0"
-prometheus-client = "^0.21.1"
-ncepbufr = [{ file = "./third_party/NCEPLIBS-bufr/wheel_dist/ncepbufr-12.2.0-py313-none-macosx_15_0_arm64.whl", platform = "darwin"},
-            {file = "./third_party/NCEPLIBS-bufr/wheel_dist/ncepbufr-12.2.0-py313-none-linux_x86_64.whl", platform = "linux" }]
-
-[tool.poetry.group.dev.dependencies]
-pytest = "^8.3.5"
-types-pyyaml = "^6.0.12.20250326"
-ruff = "^0.11.2"
-coverage = "^7.8.0"
-mypy = "^1.15.0"
-plotly = "^6.0.1"
-mysql-connector-python = "^9.3.0"
-tabulate = "^0.9.0"
-=======
 numpy = "^2.2.6"
 metpy = "1.7.0"
 prometheus-client = "^0.22.0"
@@ -44,7 +27,6 @@
 coverage = "^7.8.2"
 mypy = "^1.16.0"
 plotly = "^6.1.2"
->>>>>>> 857d39c9
 
 [build-system]
 requires = ["poetry-core"]
