#!/bin/sh
if [ $# -ne 1 ]; then
  echo "Usage $0 credentials-file"
  echo "This script assumes that you have cloned VXingest into ${HOME}/VXingest"
  echo "If you cloned it elsewhere, make a link"
  echo "This script assumes that you run it from ${HOME}VXingest/gsd_sql_to_cb"
  exit 1
fi
credentials=$1
# find the max obs time in the couchbase
start=$(${HOME}/VxIngest/scripts/VXingest_utilities/find_cb_max_obs_epoch.sh ${credentials})
if [ $start == "null" ]; then
	# find the max obs time in the gsd mysql database
	echo Using minimum time from gsd mysql database
	start=$(${HOME}/VxIngest/scripts/VXingest_utilities/find_gsd_min_obs_epoch.sh ${credentials})
fi
echo start is $start
# find the max obs time in the gsd mysql database
stop=$(${HOME}/VxIngest/scripts/VXingest_utilities/find_gsd_max_obs_epoch.sh ${credentials})
echo stop is $stop
week=604800
end=$((start+week))
export PYTHONPATH=${HOME}/VxIngest
while [ $end -lt $stop ]; do
	echo "$start   $end"
	start=$(( $start + $week ))
	end=$(( $end +$week ))

	echo "time python3 run_gsd_ingest_threads.py  -s ${HOME}/VxIngest/test/load_spec_gsd-stations-v01.yaml -c ${credentials} -f $start -l $end"
	time python3 run_gsd_ingest_threads.py  -s ${HOME}/VxIngest/test/load_spec_gsd-stations-v01.yaml -c ${credentials} -f $start -l $end

	echo "time python3 run_gsd_ingest_threads.py  -s ${HOME}/VxIngest/test/load_spec_gsd-metars-v01.yaml -c ${credentials} -f $start -l $end"
	time python3 run_gsd_ingest_threads.py  -s ${HOME}/VxIngest/test/load_spec_gsd-metars-v01.yaml -c ${credentials} -f $start -l $end

<<<<<<< HEAD
	#echo "time python3 run_gsd_ingest_threads.py  -s ${HOME}/VxIngest/test/load_spec_gsd-hrrr-v01.yaml -c ${HOME}/adb-cb4-credentials -f $start -l $end"
	#sleep 30
	#time python3 run_gsd_ingest_threads.py  -s ${HOME}/VxIngest/test/load_spec_gsd-hrrr-v01.yaml -c ${HOME}/adb-cb4-credentials -f $start -l $end
done
=======
	echo "time python3 run_gsd_ingest_threads.py  -s ${HOME}/VxIngest/test/load_spec_gsd-hrrr-v01.yaml -c ${credentials} -f $start -l $end"
	time python3 run_gsd_ingest_threads.py  -s ${HOME}/VxIngest/test/load_spec_gsd-hrrr-v01.yaml -c ${credentials} -f $start -l $end
done
>>>>>>> 1ebb644e
<|MERGE_RESOLUTION|>--- conflicted
+++ resolved
@@ -32,13 +32,6 @@
 	echo "time python3 run_gsd_ingest_threads.py  -s ${HOME}/VxIngest/test/load_spec_gsd-metars-v01.yaml -c ${credentials} -f $start -l $end"
 	time python3 run_gsd_ingest_threads.py  -s ${HOME}/VxIngest/test/load_spec_gsd-metars-v01.yaml -c ${credentials} -f $start -l $end
 
-<<<<<<< HEAD
-	#echo "time python3 run_gsd_ingest_threads.py  -s ${HOME}/VxIngest/test/load_spec_gsd-hrrr-v01.yaml -c ${HOME}/adb-cb4-credentials -f $start -l $end"
-	#sleep 30
-	#time python3 run_gsd_ingest_threads.py  -s ${HOME}/VxIngest/test/load_spec_gsd-hrrr-v01.yaml -c ${HOME}/adb-cb4-credentials -f $start -l $end
-done
-=======
 	echo "time python3 run_gsd_ingest_threads.py  -s ${HOME}/VxIngest/test/load_spec_gsd-hrrr-v01.yaml -c ${credentials} -f $start -l $end"
 	time python3 run_gsd_ingest_threads.py  -s ${HOME}/VxIngest/test/load_spec_gsd-hrrr-v01.yaml -c ${credentials} -f $start -l $end
 done
->>>>>>> 1ebb644e
