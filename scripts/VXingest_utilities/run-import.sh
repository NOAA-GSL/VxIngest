#!/usr/bin/env sh
# Check the import directory to see if any new tarballs are there.
# If there are any, one by one untar them into their own temp directory
# and import the data documents, there should be data files and one log file in each,
# Creat an import log after the name of the associated log file (from the tarball).
# Scrape the logfiles and update the metrics.
# On success destroy each temporary directory and the associated tarball.
# On failure archive the tarball, and destroy the temp directory.
# This script expects to execute inside the clone directory of the VxIngest repo.
# This script expects to be run as user amb-verif very frequently (like two minutes).
# This script expects to have a python virtual environment in the amb-verif home directory in the subdirectory vxingest-env.
# This script will generate metrics to track its success or failure, and to track how frequently it runs.

function usage {
  echo "Usage $0 -c credentials-file -d VxIngest directory -l load directory -t temp_dir -m metrics_directory"
  echo "The credentials-file specifies cb_host, cb_user, and cb_password."
  echo "The VxIngest directory specifies the directory where The VxIngest repo has been cloned."
  echo "The load directory is where the program will look for the tar files"
  echo "The tar_dir directory is where the program will unbundle the tar files (in uniq temporary subdirs)"
  echo "The metrics directory is where the scraper will place the metrics"
  echo "This script expects to execute inside the clone directory of the VxIngest repo"
  echo "This script expects to be run as user amb-verif"
  echo "This script expects to have a python virtual environment in the amb-verif home directory in the subdirectory vxingest-env"
  failed_import_count=$((failed_import_count+1))
  exit 1
}

success_import_count=0
failed_import_count=0
success_scrape_count=0
failed_scrape_count=0
start=$(date +%s)

while getopts 'c:d:l:t:m:' param; do
  case "${param}" in
  c)
    credentials_file=${OPTARG}
    if [[ ! -f "${credentials_file}" ]]; then
      echo "${credentials_file} does not exist"
      usage
    fi
    cb_host=$(grep cb_host ${credentials_file} | awk '{print $2}')
    cb_user=$(grep cb_user ${credentials_file} | awk '{print $2}')
    cb_pwd=$(grep cb_password ${credentials_file} | awk '{print $2}')
    cred="${cb_user}:${cb_pwd}"
    ;;
  d)
    # remove the last '/' if it is there
    clonedir=$(echo "${OPTARG}" | sed 's|/$||')
    if [[ ! -d "${clonedir}" ]]; then
      echo "ERROR: VxIngest clone directory ${clonedir} does not exist"
      usage
    fi
    ;;
  l)
    # remove the last '/' if it is there
    load_dir=$(echo "${OPTARG}" | sed 's|/$||')
    if [[ ! -d "${load_dir}" ]]; then
      echo "ERROR: Work load directory ${load_dir} does not exist"
      usage
    fi
    ;;
  t)
    # remove the last '/' if it is there
    tar_dir=$(echo "${OPTARG}" | sed 's|/$||')
    if [[ ! -d "${tar_dir}" ]]; then
      echo "ERROR: tar file directory ${tar_dir} does not exist"
      usage
    fi
    ;;
  m)
    # remove the last '/' if it is there
    metrics_dir=$(echo "${OPTARG}" | sed 's|/$||')
    if [[ ! -d "${metrics_dir}" ]]; then
      echo "ERROR: VxIngest metrics directory ${metrics_dir} does not exist"
      usage
    fi
    ;;
  *)
    echo "ERROR: wrong parameter, I don't do ${param}"
    usage
    ;;
  esac
done
if [[ -z ${credentials_file} ]] || [[ -z ${clonedir} ]] || [[ -z ${load_dir} ]] || [[ -z ${metrics_dir} ]] || [[ -z ${tar_dir} ]]; then
  echo "*missing parameter*"
  echo "provided credentials_file is ${credentials_file}"
  echo "provided clonedir is ${clonedir}"
  echo "provided load_dir is ${load_dir}"
  echo "provided metrics_dir is ${metrics_dir}"
  echo "provided tar_dir is ${tar_dir}"
  usage
fi

pid=$$
if [ "$(whoami)" != "amb-verif" ]; then
        echo "Script must be run as user: amb-verif"
        usage
fi

source ${HOME}/vxingest-env/bin/activate

cd ${clonedir} && export PYTHONPATH=`pwd`
gitroot=$(git rev-parse --show-toplevel)
if [ "$gitroot" != "$(pwd)" ];then
        echo "$(pwd) is not a git root directory: Usage $0 VxIngest_clonedir"
        usage
fi

# Check the load directory for new tar balls.
# This script is expected to run in two minute intervals
  # create a temporary log_dir
  # create an archive dir (might already exist)
  # The load_dir is where the program will look for the tar files
  # the t_dir is where the tarball will be untar'd
  archive_dir="${tar_dir}/archive"
  mkdir -p "${archive_dir}"
  runtime=`date +\%Y-\%m-\%d:\%H:\%M:\%S`
  shopt -s nullglob  # make sure an empty directory gives an empty array
  tarfile_names=(${load_dir}/*)
  for f in ${tarfile_names}; do
    # process the file
    t_dir=$(mktemp -d -p ${tar_dir})
    tar -xzf $f -C ${t_dir}
    cdir=$(pwd)
    cd ${t_dir}
    log_files=(*.log)
    cd ${cdir}
    if [[ ${#log_files[@]} -ne 1 ]]; then
      echo "There is not just one log_file in this tarbal"
      echo "moved tar file ${f} to ${archive_dir}"
      echo " - exiting"
      mv $f $archive_dir
      rm -rf ${t_dir}
      usage
    fi
    # ok - have one log file
<<<<<<< HEAD
    log_file=${log_files[0]}
    mv ${log_file} ${log_dir}
    log_file=${log_dir}/${log_file}
    log_file_basename=$(basename ${log_file})
    log_file_dirname=$(dirname ${log_file})
    import_log_file="${log_file_dirname}/import-${log_file_basename}-${runtime}.log"
    mv ${import_log_file} ${log_dir}
    import_log_file="${log_dir}/${import_log_file}"
=======
    log_file=${t_dir}/${log_files[0]}
    log_dir=$(dirname ${log_file})
    log_file_name=$(basename $log_file)
    import_log_file="${log_dir}/import-${log_file_name}"
>>>>>>> 6e39cd7a
    # run the import job
    metric_name="$(grep metric_name ${log_file})"
    import_metric_name="import_${log_metric_name}"
    echo "metric_name ${metric_name}" > ${log_file}
    echo "metric_name ${import_metric_name}" > ${import_log_file}
    echo "RUNNING - ${clonedir}/scripts/VXingest_utilities/import_docs.sh -c ${credentials_file} -p ${t_dir} -n 8 -l ${clonedir}/logs >> ${import_log_file}"
    ${clonedir}/scripts/VXingest_utilities/import_docs.sh -c ${credentials_file} -p ${t_dir} -n 8 -l ${clonedir}/logs >> ${import_log_file} 2>&1
    exit_code=$?
    echo "exit_code:${exit_code}" >> ${import_log_file}
    if [[ "${exit_code}" -ne "0" ]]; then
      failed_import_count=$((failed_job_count+1))
    else
      success_import_count=$((success_job_count+1))
    fi

    # run the scraper
    sleep 2  # eventually consistent data - give it a little time
    echo "RUNNING - ${clonedir}/scripts/VXingest_utilities/scrape_metrics.sh -c ${credentials_file} -l ${log_file} -d ${metrics_dir}"
    ${clonedir}/scripts/VXingest_utilities/scrape_metrics.sh -c ${credentials_file} -l ${log_file} -d ${metrics_dir}
    exit_code=$?
    if [[ "${exit_code}" -ne "0" ]]; then
      failed_scrape_count=$((failed_scrape_count+1))
    else
      success_scrape_count=$((success_scrape_count+1))
    fi
    echo "--------"
done

echo "*************************************"
echo "update metadata"
${clonedir}/mats_metadata_and_indexes/metadata_files/update_ceiling_mats_metadata.sh ${credentials_file}
echo "FINISHED"
end=$(date +%s)
m_file=$(mktemp)
echo "run_import_duration $((end-start))" > ${m_file}
echo "run_import_success_count ${success_import_count}" >> ${m_file}
echo "run_import_failure_count ${failed_import_count}" >> ${m_file}
echo "run_scrape_success_count ${success_scrape_count}" >> ${m_file}
echo "run_scrape_failure_count ${failed_scrape_count}" >> ${m_file}
cp ${m_file} "${metrics_dir}/run_import_metrics.prom"
rm ${m_file}

exit 0<|MERGE_RESOLUTION|>--- conflicted
+++ resolved
@@ -135,21 +135,10 @@
       usage
     fi
     # ok - have one log file
-<<<<<<< HEAD
-    log_file=${log_files[0]}
-    mv ${log_file} ${log_dir}
-    log_file=${log_dir}/${log_file}
-    log_file_basename=$(basename ${log_file})
-    log_file_dirname=$(dirname ${log_file})
-    import_log_file="${log_file_dirname}/import-${log_file_basename}-${runtime}.log"
-    mv ${import_log_file} ${log_dir}
-    import_log_file="${log_dir}/${import_log_file}"
-=======
     log_file=${t_dir}/${log_files[0]}
     log_dir=$(dirname ${log_file})
     log_file_name=$(basename $log_file)
     import_log_file="${log_dir}/import-${log_file_name}"
->>>>>>> 6e39cd7a
     # run the import job
     metric_name="$(grep metric_name ${log_file})"
     import_metric_name="import_${log_metric_name}"
