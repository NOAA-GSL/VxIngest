"""
CommonVxIngest - parent class for all VxIngest classes
NOTE about threading, database connections, and pickling! Each VxIngest
runs in its own thread. Each VxIngest also needs to query the database to find out
if a load job has already been processed - so it needs a database connection.
Each Ingest manager (usually more than one) runs in its own thread which is
maintained by its Vxingest. It is impossible to pass the VxIngest database connection
to the VxIngestManager - i.e. across python process objects (multithreading process objects)
because a database connection cannot be pickled (pythons name for object serialization).
Therefore the database credentials are stored in the load_spec, but not the database connection.
The database connection must be recreated in each process thread using the credentials that are
stored in the load_spec. It feels redundant and it is definitely confusing but blame pythons
threading model.
"""

import datetime as dt
import json
import logging
import os
import pathlib
import sys
import time

<<<<<<< HEAD
# This pyproj import has to remain here in order to enforce the
# order of loading of the pyproj and couchbase libraries.  If pyproj is loaded after
# the couchbase library, it will cause a segmentation fault.
# pyproj is used by the grib2_to_cb IngestManger and supporting
# test code. The root cause of this is Couchbase. This incompatibility is supposed to be fixed
# in the next release of Couchbase.
import pyproj  # noqa: F401
=======
>>>>>>> b6f71c20
import yaml
from couchbase.auth import PasswordAuthenticator
from couchbase.cluster import Cluster
from couchbase.exceptions import CouchbaseException
from couchbase.options import ClusterOptions, ClusterTimeoutOptions

# Get a logger with this module's name to help with debugging
logger = logging.getLogger(__name__)


class CommonVxIngest:
    """
    Parent class for all VxIngest.
    This class is the commandline mechanism for using the builder.
    This class will maintain the couchbase collection and cluster objects for all
    the ingest managers that this thread will use. There will be VxIngestManagers started
    to match the threadcount that is passed in. The default number of threads is one.
    Args:
        object ([dict]): [parsed cmdline arguments]
    Raises:
        _e: [general exception]

    """

    def __init__(self):
        self.load_time_start = time.perf_counter()
        self.spec_file = ""
        self.credentials_file = ""
        self.thread_count = ""
        self.first_last_params = None
        self.output_dir = None
        self.load_job_id = None
        self.load_spec = {}
        self.ingest_document_id = None
        self.cb_credentials = {}
        self.collection = None
        self.cluster = None
        self.ingest_document_id = None
        self.ingest_document = None

    def parse_args(self, args):
        """This method is intended to be overridden"""
        return args

    def runit(self, args):
        pass

    def write_load_job_to_files(self):
        """
        write all the documents in the document_map into files in the output_dir
        """
        try:
            pathlib.Path(self.output_dir).mkdir(parents=True, exist_ok=True)
            try:
                file_name = self.load_job_id + ".json"
                complete_file_name = pathlib.Path(self.output_dir) / file_name
                with pathlib.Path(complete_file_name).open("w", encoding="utf-8") as _f:
                    _f.write(json.dumps([self.load_spec["load_job_doc"]]))
            except Exception as _e:
                logger.info(
                    "process_file - trying write load_job: Got Exception - %s", str(_e)
                )
        except Exception as _e:
            logger.error(": *** Error writing load_job to files: %s***", str(_e))
            raise _e

    def build_load_job_doc(self, lineage):
        """
        This method will build a load_job document
        """
        # stream = os.popen("git rev-parse HEAD")
        # git_hash = stream.read().strip()
        git_hash = os.environ.get("COMMIT", "unknown")
        _document_id = (
            self.load_spec["ingest_document_ids"][0]
            if "ingest_document_ids" in self.load_spec
            else None
        )
        subset = _document_id.split(":")[2]
        self.load_job_id = f"LJ:{subset}:{self.__module__}:{self.__class__.__name__}:{str(int(time.time()))}"
        lj_doc = {
            "id": self.load_job_id,
            "subset": subset,
            "type": "LJ",
            "lineageId": lineage,
            "script": __file__,
            "scriptVersion": git_hash,
            "loadSpec": self.spec_file,
            "note": "",
        }
        return lj_doc

    def close_cb(self):
        """
        close couchbase connection
        """
        if self.cluster:
            self.cluster.close()

    def connect_cb(self):
        """
        create a couchbase connection and maintain the collection and cluster objects.
        """
        logger.debug("%s: data_type_manager - Connecting to couchbase")
        # get a reference to our cluster

        try:
            timeout_options = ClusterTimeoutOptions(
                kv_timeout=dt.timedelta(seconds=25),
                query_timeout=dt.timedelta(seconds=120),
            )
            options = ClusterOptions(
                PasswordAuthenticator(
                    self.cb_credentials["user"], self.cb_credentials["password"]
                ),
                timeout_options=timeout_options,
            )
            _attempts = 0
            while _attempts < 3:
                try:
                    self.cluster = Cluster(self.cb_credentials["host"], options)
                    break
                except CouchbaseException as _e:
                    time.sleep(5)
                    _attempts = _attempts + 1
            if _attempts == 3:
                raise CouchbaseException(
                    "Could not connect to couchbase after 3 attempts"
                )
            self.collection = self.cluster.bucket(
                self.cb_credentials["bucket"]
            ).collection(self.cb_credentials["collection"])
            # stash the credentials for the VxIngestManager - see NOTE at the top of this file.
            self.load_spec["cb_credentials"] = self.cb_credentials
            logger.info("%s: Couchbase connection success")
        except Exception as _e:
            logger.exception(
                "*** builder_common.CommonVxIngest Error in connect_cb *** %s", str(_e)
            )
            sys.exit(
                "*** builder_common.CommonVxIngest Error when connecting to cb database: "
            )

    def get_file_list(self, df_query, directory, file_pattern, file_mask):
        """This method accepts a file path (directory), a query statement (df_query),
        and a file pattern (file_pattern). It uses the df_query statement to retrieve a
        list of file {url:file_url, mtime:mtime} records from DataFile
        objects and compares the file names in the directory that match the file_pattern (using glob)
        to the file url list that is returned from the df_query.
        Any file names that are not in the returned url list are added and any files
        that are in the list but have newer mtime entries are also added.
        Args:
            df_query (string): this is a query statement that should return a list of {url:file_url, mtime:mtime}
            directory (string): The full path to a directory that contains files to be ingested
            file_pattern (string): A file glob pattern that matches the files desired.
        Raises:
            Exception: general exception
        """
        file_names = []
        try:
            # it is possible to set a query option for scan consistency but it makes this operation really slow.
            # In actual operation the ingest will do a bulk insert and wait for a period of time before getting
            # around to processing another file. I think the risk of reprocessing a file because the DF record is
            # not fully persisted is small enough to not burden the ingest with a scan consistency check.
            # Things like tests or special ingest operations may need to wait for consistency. In that case do another query with
            # scan consistency set outside of this operation.
            result = self.cluster.query(df_query)
            df_elements = list(result)
            df_full_names = [element["url"] for element in df_elements]
            if pathlib.Path(directory).exists() and pathlib.Path(directory).is_dir():
                # the file list is sorted by getmtime so that the oldest files are processed first
                file_list = sorted(
                    pathlib.Path(directory).glob(file_pattern), key=os.path.getmtime
                )
                for filename in file_list:
                    try:
                        # test to see if the first part of this filename can be parsed into a valid date using the fmask, i.e. it is a valid file name
                        try:
                            _d = dt.datetime.strptime(
                                (pathlib.PurePath(filename).name).split(".")[0],
                                file_mask,
                            )
                        except ValueError:
                            continue
                        # check to see if this file has already been ingested
                        # (if it is not in the df_full_names - add it)
                        if str(filename) not in df_full_names:
                            logger.debug(
                                "%s - File %s is added because it isn't in any datafile document",
                                self.__class__.__name__,
                                filename,
                            )
                            file_names.append(str(filename))
                        else:
                            # it was already processed so check to see if the mtime of the
                            # file is greater than the mtime in the database entry, if so then add it
                            df_entry = next(
                                element
                                for element in df_elements
                                if element["url"] == str(filename)
                            )
                            if int(filename.stat().st_mtime) > int(df_entry["mtime"]):
                                logger.debug(
                                    "%s - File %s is added because file mtime %s is greater than df mtime %s",
                                    self.__class__.__name__,
                                    filename,
                                    int(filename.stat().st_mtime),
                                    int(df_entry["mtime"]),
                                )
                                file_names.append(str(filename))
                            else:
                                logger.debug(
                                    "%s - File %s has already been processed - not adding",
                                    self.__class__.__name__,
                                    filename,
                                )
                    except Exception as _e:
                        # don't care, it just means it wasn't a properly formatted file per the mask
                        continue
            if len(file_names) == 0:
                logger.info("get_file_list: No files to Process!")
            return file_names
        except Exception as _e:
            logger.error(
                "%s get_file_list Error: %s",
                self.__class__.__name__,
                str(_e),
            )
            return file_names

    def get_credentials(self, load_spec):
        """get credentials from a credentials file and puts them into the load_spec
        Args:
            load_spec (dict): [this is generated from the load spec file]
        Returns:
            [dict]: [the new load_spec with the credentials]
        """
        logger.debug("credentials filename is %s", self.credentials_file)
        try:
            # check for existence of file
            if not pathlib.Path(self.credentials_file).is_file():
                sys.exit(
                    "*** credentials_file file "
                    + self.credentials_file
                    + " can not be found!"
                )
            with pathlib.Path(self.credentials_file).open(encoding="utf-8") as _f:
                _yaml_data = yaml.load(_f, yaml.SafeLoader)
            load_spec["cb_connection"] = {}
            load_spec["cb_connection"]["host"] = _yaml_data["cb_host"]
            load_spec["cb_connection"]["user"] = _yaml_data["cb_user"]
            load_spec["cb_connection"]["password"] = _yaml_data["cb_password"]
            load_spec["cb_connection"]["bucket"] = _yaml_data["cb_bucket"]
            load_spec["cb_connection"]["collection"] = _yaml_data["cb_collection"]
            load_spec["cb_connection"]["scope"] = _yaml_data["cb_scope"]
            return load_spec["cb_connection"]
        except (RuntimeError, TypeError, NameError, KeyError) as e:
            logger.error(f"*** Error reading credential file: {e} ***")
            sys.exit("*** Parsing error(s) in load_spec file!")

    def main(self):
        """run_ingest_threads main entry. Manages a set of VxIngestManagers for processing input files"""
        logger.info("PYTHONPATH: %s", os.environ["PYTHONPATH"])
        args = self.parse_args(sys.argv[1:])
        self.runit(vars(args))
        sys.exit(0)<|MERGE_RESOLUTION|>--- conflicted
+++ resolved
@@ -6,9 +6,11 @@
 Each Ingest manager (usually more than one) runs in its own thread which is
 maintained by its Vxingest. It is impossible to pass the VxIngest database connection
 to the VxIngestManager - i.e. across python process objects (multithreading process objects)
+to the VxIngestManager - i.e. across python process objects (multithreading process objects)
 because a database connection cannot be pickled (pythons name for object serialization).
 Therefore the database credentials are stored in the load_spec, but not the database connection.
 The database connection must be recreated in each process thread using the credentials that are
+stored in the load_spec. It feels redundant and it is definitely confusing but blame pythons
 stored in the load_spec. It feels redundant and it is definitely confusing but blame pythons
 threading model.
 """
@@ -21,16 +23,6 @@
 import sys
 import time
 
-<<<<<<< HEAD
-# This pyproj import has to remain here in order to enforce the
-# order of loading of the pyproj and couchbase libraries.  If pyproj is loaded after
-# the couchbase library, it will cause a segmentation fault.
-# pyproj is used by the grib2_to_cb IngestManger and supporting
-# test code. The root cause of this is Couchbase. This incompatibility is supposed to be fixed
-# in the next release of Couchbase.
-import pyproj  # noqa: F401
-=======
->>>>>>> b6f71c20
 import yaml
 from couchbase.auth import PasswordAuthenticator
 from couchbase.cluster import Cluster
@@ -72,6 +64,7 @@
         self.ingest_document = None
 
     def parse_args(self, args):
+        """This method is intended to be overridden"""
         """This method is intended to be overridden"""
         return args
 
