--- conflicted
+++ resolved
@@ -606,13 +606,8 @@
                 the derived CTC {field}: {_ctc_value} and calculated CTC {field}: {_cb_ctc_value} values do not match"""
 
 
-<<<<<<< HEAD
-@pytest.mark.integration()
-def test_ctc_visibility_data_hrrr_ops_all_hrrr():
-=======
 @pytest.mark.integration
 def test_ctc_visibiltiy_data_hrrr_ops_all_hrrr():
->>>>>>> 77967be3
     """
     This test is a comprehensive test of the ctcBuilder data. It will retrieve CTC documents
     for a specific fcstValidEpoch from couchbase and calculate the CTC's for the same fcstValidEpoch.
