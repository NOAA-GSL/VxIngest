"""
    integration tests for grib builder
    This test expects to find a valid grib file in the local directory /opt/public/data/grids/hrrr/conus/wrfprs/grib2.
This test expects to write to the local output directory /opt/data/grib_to_cb/output so that directory should exist.
21 196 14 000018 %y %j %H %f  treating the last 6 decimals as microseconds even though they are not.
these files are two digit year, day of year, hour, and forecast lead time (6 digit ??)
"""
import json
import math
import os
from datetime import timedelta
from multiprocessing import Queue
from pathlib import Path

import yaml
from couchbase.auth import PasswordAuthenticator
from couchbase.cluster import Cluster
from couchbase.options import ClusterOptions, ClusterTimeoutOptions
from vxingest.grib2_to_cb.run_ingest_threads import VXIngest

cb_connection = {}


def stub_worker_log_configurer(queue: Queue):
    """A stub to replace log_config.worker_log_configurer"""
    pass


def connect_cb():
    """
    create a couchbase connection and maintain the collection and cluster objects.
    """
    if cb_connection:
        return cb_connection
    else:
        credentials_file = os.environ["CREDENTIALS"]
        assert (
            Path(credentials_file).is_file() is True
        ), f"*** credentials_file file {credentials_file} can not be found!"
        with Path(credentials_file).open(encoding="utf-8") as _f:
            _yaml_data = yaml.load(_f, yaml.SafeLoader)
        cb_connection["host"] = _yaml_data["cb_host"]
        cb_connection["user"] = _yaml_data["cb_user"]
        cb_connection["password"] = _yaml_data["cb_password"]
        cb_connection["bucket"] = _yaml_data["cb_bucket"]
        cb_connection["collection"] = _yaml_data["cb_collection"]
        cb_connection["scope"] = _yaml_data["cb_scope"]

        timeout_options = ClusterTimeoutOptions(
            kv_timeout=timedelta(seconds=25), query_timeout=timedelta(seconds=120)
        )
        options = ClusterOptions(
            PasswordAuthenticator(cb_connection["user"], cb_connection["password"]),
            timeout_options=timeout_options,
        )
        cb_connection["cluster"] = Cluster(
            "couchbase://" + cb_connection["host"], options
        )
        cb_connection["collection"] = (
            cb_connection["cluster"]
            .bucket(cb_connection["bucket"])
            .collection(cb_connection["collection"])
        )
        return cb_connection


def test_grib_builder_one_thread_file_pattern_hrrr_ops_conus(tmp_path):
    """test gribBuilder with one thread.
    This test verifies the resulting data file against the one that is in couchbase already
    in order to make sure the calculations are proper."""
<<<<<<< HEAD
    # 1632412800 fcst_len 1 -> 1632412800 - 1 * 3600 -> 1632409200 September 23, 2021 15:00:00 -> 2126615000001
    # 1632412800 fcst_len 3 -> 1632412800 - 3 * 3600 -> 1632402000 September 23, 2021 13:00:00 -> 2126613000003
    # 1632412800 fcst_len 15 -> 1632412800 - 15 * 3600 -> 1632358800 September 22, 2021 19:00:00  ->  (missing)
    # 1632412800 fcst_len 18 -> 1632412800 - 18 * 3600 -> 1632348000 September 22, 2021 22:00:00 -> 2126522000018 (missing)
    # 1632420000 September 23, 2021 18:00:00  2126616000018
    # 1632423600  September 23, 2021 19:00:00 2126617000001
    # first_epoch = 1634252400 - 10
    # last_epoch = 1634252400 + 10
    credentials_file = os.environ["CREDENTIALS"]
    log_queue = Queue()
    vx_ingest = VXIngest()
    vx_ingest.runit(
        {
            "job_id": "JOB-TEST:V01:METAR:GRIB2:MODEL:HRRR",
            "credentials_file": credentials_file,
            "file_name_mask": "%y%j%H%f",
            "output_dir": f"{tmp_path}",
            "threads": 1,
            "file_pattern": "21287230000[0123456789]?",
        },
        log_queue,
        stub_worker_log_configurer,
    )
    # check the output files to see if they match the documents that were
    # preveously created by the real ingest process
    for _f in tmp_path.glob("*.json"):
        # read in the output file
        _json = None
        with _f.open(encoding="utf-8") as json_file:
            _json = json.load(json_file)[0]
        _id = _json["id"]
        if _id.startswith("LJ"):
            for _k in _json:
=======
    try:
        # 1632412800 fcst_len 1 -> 1632412800 - 1 * 3600 -> 1632409200 September 23, 2021 15:00:00 -> 2126615000001
        # 1632412800 fcst_len 3 -> 1632412800 - 3 * 3600 -> 1632402000 September 23, 2021 13:00:00 -> 2126613000003
        # 1632412800 fcst_len 15 -> 1632412800 - 15 * 3600 -> 1632358800 September 22, 2021 19:00:00  ->  (missing)
        # 1632412800 fcst_len 18 -> 1632412800 - 18 * 3600 -> 1632348000 September 22, 2021 22:00:00 -> 2126522000018 (missing)
        # 1632420000 September 23, 2021 18:00:00  2126616000018
        # 1632423600  September 23, 2021 19:00:00 2126617000001
        # first_epoch = 1634252400 - 10
        # last_epoch = 1634252400 + 10
        credentials_file = os.environ["CREDENTIALS"]
        log_queue = Queue()
        vx_ingest = VXIngest()
        vx_ingest.runit(
            {
                "job_id": "JOB-TEST:V01:METAR:GRIB2:MODEL:HRRR",
                "credentials_file": credentials_file,
                "file_name_mask": "%y%j%H%f",
                "output_dir": f"{tmp_path}",
                "threads": 1,
                "file_pattern": "21287230000[0123456789]?",
            },
            log_queue,
            stub_worker_log_configurer,
        )
        # check the output files to see if they match the documents that were
        # preveously created by the real ingest process
        for _f in glob(f"{tmp_path}/*.json"):
            # read in the output file
            _json = None
            with open(_f, encoding="utf-8") as _f:
                _json = json.load(_f)[0]
            _id = _json["id"]
            if _id.startswith("LJ"):
                for _k in _json.keys():
                    assert (
                        _k
                        in [
                            "id",
                            "subset",
                            "type",
                            "lineageId",
                            "script",
                            "scriptVersion",
                            "loadSpec",
                            "note",
                        ]
                    ), f"TestGribBuilderV01.test_gribBuilder_one_epoch_hrrr_ops_conus LJ failure key {_k} not in {_json.keys()}"
                continue
            _statement = f"select METAR.* from `{connect_cb()['bucket']}`._default.METAR where meta().id = '{_id}'"
            qresult = connect_cb()["cluster"].query(_statement)
            res_rows = list(qresult.rows())
            assert (
                len(res_rows) > 0
            ), f"TestGribBuilderV01.test_gribBuilder_one_epoch_hrrr_ops_conus failure test document {_id} not found in couchbase"
            result = list(qresult.rows())[0]
            # assert top level fields
            keys = _json.keys()
            for _k in result.keys():
>>>>>>> 6a6d1428
                assert (
                    _k
                    in [
                        "id",
                        "subset",
                        "type",
                        "lineageId",
                        "script",
                        "scriptVersion",
                        "loadSpec",
                        "note",
                    ]
                ), f"TestGribBuilderV01.test_gribBuilder_one_epoch_hrrr_ops_conus LJ failure key {_k} not in {_json.keys()}"
            continue
        _statement = f"select METAR.* from `{connect_cb()['bucket']}`._default.METAR where meta().id = '{_id}'"
        qresult = connect_cb()["cluster"].query(_statement)
        result = list(qresult.rows())[0]
        # assert top level fields
        keys = _json.keys()
        for _k in result:
            assert (
                _k in keys
            ), f"TestGribBuilderV01.test_gribBuilder_one_epoch_hrrr_ops_conus failure top level key {_k} not in {_json.keys()}"
        # assert the units
        assert (
            result["units"] == _json["units"]
        ), f"TestGribBuilderV01.test_gribBuilder_one_epoch_hrrr_ops_conus failure units {result['units']} != {_json['units']}"
        # assert the data
        for _k in result["data"]:
            assert (
                _k in _json["data"]
            ), f"TestGribBuilderV01.test_gribBuilder_one_epoch_hrrr_ops_conus failure data key {_k} not in {_json['data'].keys()}"
            for _dk in result["data"][_k]:
                assert (
                    _dk in _json["data"][_k]
                ), f"TestGribBuilderV01.test_gribBuilder_one_epoch_hrrr_ops_conus failure data key {_k}.{_dk} not in {_json['data'][_k].keys()}"
                # assert data field matches to 2 decimal places
                if _dk == "name":
                    # string compare
                    assert (
                        result["data"][_k][_dk] == _json["data"][_k][_dk]
                    ), f"TestGribBuilderV01.test_gribBuilder_one_epoch_hrrr_ops_conus failure name {result['data'][_k][_dk]} != {_json['data'][_k][_dk]}"
                else:
                    # math compare
                    # print(f"result {_k} {_dk} ", result["data"][_k][_dk])
                    abs_tol = 0.0
                    if _dk == "Ceiling":
                        abs_tol = 0.002  # ceiling values don't always have four decimals of resolution
                    elif _dk == "DewPoint":
                        abs_tol = 1.0001  # DewPoint only has 3 decimals of precision from pygrib whereas cfgrib is having 4 (or at least the old ingest only had four)
                        # abs_tol = 0.0001  # DewPoint only has 3 decimals of precision from pygrib whereas cfgrib is having 4 (or at least the old ingest only had four)
                    elif (
                        _dk == "RH"
                    ):  # RH only has one decimal of resolution from the grib file
                        abs_tol = 1.00001  # not really dure why math.isclose compares out to 5 places but not 6
                        # abs_tol = 0.00001  # not really dure why math.isclose compares out to 5 places but not 6
                        # There are no unusual math transformations in the RH handler.
                    else:
                        abs_tol = 0.0000000000001  # most fields validate between pygrib and cfgrib precisely

                    assert math.isclose(
                        result["data"][_k][_dk],
                        _json["data"][_k][_dk],
                        abs_tol=abs_tol,
                    ), f"""TestGribBuilderV01.test_gribBuilder_one_epoch_hrrr_ops_conus failure data not close within {abs_tol}
                    {_k}.{_dk} {result['data'][_k][_dk]} != {_json['data'][_k][_dk]} within {abs_tol} decimal places."""


def test_grib_builder_two_threads_file_pattern_hrrr_ops_conus(tmp_path):
    """test gribBuilder multi-threaded
    Not going to qulify the data on this one, just make sure it runs two threads properly
    """
    # 1632412800 fcst_len 1 -> 1632412800 - 1 * 3600 -> 1632409200 September 23, 2021 15:00:00 -> 2126615000001
    # 1632412800 fcst_len 3 -> 1632412800 - 3 * 3600 -> 1632402000 September 23, 2021 13:00:00 -> 2126613000003
    # 1632412800 fcst_len 15 -> 1632412800 - 15 * 3600 -> 1632358800 September 22, 2021 19:00:00  ->  (missing)
    # 1632412800 fcst_len 18 -> 1632412800 - 18 * 3600 -> 1632348000 September 22, 2021 22:00:00 -> 2126522000018 (missing)
    # 1632420000 September 23, 2021 18:00:00  2126616000018
    # 1632423600  September 23, 2021 19:00:00 2126617000001
    # first_epoch = 1634252400 - 10
    # last_epoch = 1634252400 + 10
    credentials_file = os.environ["CREDENTIALS"]
    # remove output files
    log_queue = Queue()
    vx_ingest = VXIngest()
    # NOTE: the input file path is defined by the job document
    vx_ingest.runit(
        {
            "job_id": "JOB-TEST:V01:METAR:GRIB2:MODEL:HRRR",
            "credentials_file": credentials_file,
            "file_name_mask": "%y%j%H%f",
            "output_dir": f"{tmp_path}",
            "threads": 2,
            "file_pattern": "21287230000[0123456789]?",
        },
        log_queue,
        stub_worker_log_configurer,
    )


def test_grib_builder_two_threads_file_pattern_rap_ops_130_conus(tmp_path):
    """test gribBuilder multi-threaded
    Not going to qulify the data on this one, just make sure it runs two threads properly
    """
    credentials_file = os.environ["CREDENTIALS"]
    # remove output files
    log_queue = Queue()
    vx_ingest = VXIngest()
    # NOTE: the input file path is defined by the job document
    vx_ingest.runit(
        {
            "job_id": "JOB-TEST:V01:METAR:GRIB2:MODEL:RAP_OPS_130",
            "credentials_file": credentials_file,
            "file_name_mask": "%y%j%H%f",
            "output_dir": f"{tmp_path}",
            "threads": 2,
            "file_pattern": "23332080000[0123456789]?",
        },
        log_queue,
        stub_worker_log_configurer,
    )<|MERGE_RESOLUTION|>--- conflicted
+++ resolved
@@ -68,7 +68,6 @@
     """test gribBuilder with one thread.
     This test verifies the resulting data file against the one that is in couchbase already
     in order to make sure the calculations are proper."""
-<<<<<<< HEAD
     # 1632412800 fcst_len 1 -> 1632412800 - 1 * 3600 -> 1632409200 September 23, 2021 15:00:00 -> 2126615000001
     # 1632412800 fcst_len 3 -> 1632412800 - 3 * 3600 -> 1632402000 September 23, 2021 13:00:00 -> 2126613000003
     # 1632412800 fcst_len 15 -> 1632412800 - 15 * 3600 -> 1632358800 September 22, 2021 19:00:00  ->  (missing)
@@ -102,66 +101,6 @@
         _id = _json["id"]
         if _id.startswith("LJ"):
             for _k in _json:
-=======
-    try:
-        # 1632412800 fcst_len 1 -> 1632412800 - 1 * 3600 -> 1632409200 September 23, 2021 15:00:00 -> 2126615000001
-        # 1632412800 fcst_len 3 -> 1632412800 - 3 * 3600 -> 1632402000 September 23, 2021 13:00:00 -> 2126613000003
-        # 1632412800 fcst_len 15 -> 1632412800 - 15 * 3600 -> 1632358800 September 22, 2021 19:00:00  ->  (missing)
-        # 1632412800 fcst_len 18 -> 1632412800 - 18 * 3600 -> 1632348000 September 22, 2021 22:00:00 -> 2126522000018 (missing)
-        # 1632420000 September 23, 2021 18:00:00  2126616000018
-        # 1632423600  September 23, 2021 19:00:00 2126617000001
-        # first_epoch = 1634252400 - 10
-        # last_epoch = 1634252400 + 10
-        credentials_file = os.environ["CREDENTIALS"]
-        log_queue = Queue()
-        vx_ingest = VXIngest()
-        vx_ingest.runit(
-            {
-                "job_id": "JOB-TEST:V01:METAR:GRIB2:MODEL:HRRR",
-                "credentials_file": credentials_file,
-                "file_name_mask": "%y%j%H%f",
-                "output_dir": f"{tmp_path}",
-                "threads": 1,
-                "file_pattern": "21287230000[0123456789]?",
-            },
-            log_queue,
-            stub_worker_log_configurer,
-        )
-        # check the output files to see if they match the documents that were
-        # preveously created by the real ingest process
-        for _f in glob(f"{tmp_path}/*.json"):
-            # read in the output file
-            _json = None
-            with open(_f, encoding="utf-8") as _f:
-                _json = json.load(_f)[0]
-            _id = _json["id"]
-            if _id.startswith("LJ"):
-                for _k in _json.keys():
-                    assert (
-                        _k
-                        in [
-                            "id",
-                            "subset",
-                            "type",
-                            "lineageId",
-                            "script",
-                            "scriptVersion",
-                            "loadSpec",
-                            "note",
-                        ]
-                    ), f"TestGribBuilderV01.test_gribBuilder_one_epoch_hrrr_ops_conus LJ failure key {_k} not in {_json.keys()}"
-                continue
-            _statement = f"select METAR.* from `{connect_cb()['bucket']}`._default.METAR where meta().id = '{_id}'"
-            qresult = connect_cb()["cluster"].query(_statement)
-            res_rows = list(qresult.rows())
-            assert (
-                len(res_rows) > 0
-            ), f"TestGribBuilderV01.test_gribBuilder_one_epoch_hrrr_ops_conus failure test document {_id} not found in couchbase"
-            result = list(qresult.rows())[0]
-            # assert top level fields
-            keys = _json.keys()
-            for _k in result.keys():
->>>>>>> 6a6d1428
                 assert (
                     _k
                     in [
@@ -178,6 +117,11 @@
             continue
         _statement = f"select METAR.* from `{connect_cb()['bucket']}`._default.METAR where meta().id = '{_id}'"
         qresult = connect_cb()["cluster"].query(_statement)
+        result_rows = list(qresult.rows())
+        assert (
+            len(result_rows) > 0
+        ), f"TestGribBuilderV01.test_gribBuilder_one_epoch_hrrr_ops_conus failure test document {_id} not found in couchbase"
+
         result = list(qresult.rows())[0]
         # assert top level fields
         keys = _json.keys()
