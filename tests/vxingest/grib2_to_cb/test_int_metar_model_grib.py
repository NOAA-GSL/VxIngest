"""
integration tests for grib builder
This test expects to find a valid grib file in the local directory /opt/public/data/grids/hrrr/conus/wrfprs/grib2.
This test expects to write to the local output directory /opt/data/grib_to_cb/output so that directory should exist.
For files except rrfs_a the filenames are like 21 196 14 000018 %y %j %H %f  treating the last 6 decimals as microseconds even though they are not.
these files are two digit year, day of year, hour, and forecast lead time (6 digit ??)
"""

import json
import math
import numbers
import os
from multiprocessing import Queue
from pathlib import Path

import pytest
from couchbase.options import QueryOptions

from vxingest.grib2_to_cb.run_ingest_threads import VXIngest


def stub_worker_log_configurer(queue: Queue):
    """A stub to replace log_config.worker_log_configurer"""
    pass


def setup_connection():
    """test setup"""
    _vx_ingest = VXIngest()
    # Ensure credentials_file is a string, not a tuple
    credentials = os.environ["CREDENTIALS"]
    _vx_ingest.credentials_file = credentials
    _vx_ingest.cb_credentials = _vx_ingest.get_credentials(_vx_ingest.load_spec)
    _vx_ingest.connect_cb()
    try:
<<<<<<< HEAD
        # Clean up any previous test data - this data came from /opt/data/% so we know it is test data
        vx_ingest = setup_connection(_vx_ingest)
=======
>>>>>>> 57eb4d37
        id_query = """DELETE
                FROM `vxdata`.`_default`.`METAR` f
                WHERE f.subset = 'METAR'
                AND f.type = 'DF'
                AND f.url LIKE '/opt/data/%' RETURNING f.id AS id;"""
        row_iter = _vx_ingest.cluster.query(
            id_query, QueryOptions(metrics=True, read_only=False)
        )
        for row in row_iter:
            print(f"Deleted {row['id']}")
    except Exception as e:
        print(f"Error occurred: {e}")
    return _vx_ingest


@pytest.mark.integration
def test_grib_builder_one_thread_file_pattern_hrrr_ops_conus(tmp_path: Path):
    """test gribBuilder with one thread.
    This test verifies the resulting data file against the one that is in couchbase already
    in order to make sure the calculations are proper."""
    # 1632412800 fcst_len 1 -> 1632412800 - 1 * 3600 -> 1632409200 September 23, 2021 15:00:00 -> 2126615000001
    # 1632412800 fcst_len 3 -> 1632412800 - 3 * 3600 -> 1632402000 September 23, 2021 13:00:00 -> 2126613000003
    # 1632412800 fcst_len 15 -> 1632412800 - 15 * 3600 -> 1632358800 September 22, 2021 19:00:00  ->  (missing)
    # 1632412800 fcst_len 18 -> 1632412800 - 18 * 3600 -> 1632348000 September 22, 2021 22:00:00 -> 2126522000018 (missing)
    # 1632420000 September 23, 2021 18:00:00  2126616000018
    # 1632423600  September 23, 2021 19:00:00 2126617000001
    # first_epoch = 1634252400 - 10
    # last_epoch = 1634252400 + 10
    # remove possible existing DF test documents
    vx_ingest = setup_connection()
    log_queue = Queue()
    job = vx_ingest.common_collection.get(
        "JOB-TEST:V01:METAR:GRIB2:MODEL:HRRR"
    ).content_as[dict]
    ingest_document_ids = job["ingest_document_ids"]
    collection = job["subset"]
    input_data_path = job["input_data_path"]
    file_mask = job["file_mask"]

    vx_ingest.runit(
        {
            "job_id": "JOB-TEST:V01:METAR:GRIB2:MODEL:HRRR",
            "credentials_file": os.environ["CREDENTIALS"],
            "collection": collection,
            "file_mask": file_mask,
            "input_data_path": input_data_path,
            "ingest_document_ids": ingest_document_ids,
            "output_dir": f"{tmp_path}",
            "file_pattern": "21287230000[0123456789]?",
            "threads": 1,
        },
        log_queue,
        stub_worker_log_configurer,
    )
    # check the output files to see if they match the documents that were
    # previously created by the real ingest process
    # check the number of files created
    if len(list(tmp_path.glob("*.json"))) < 2:
        pytest.fail("Not enough output files created")
    for _f in tmp_path.glob("*.json"):
        # read in the output file
        _json = None
        with _f.open(encoding="utf-8") as json_file:
            _json = json.load(json_file)[0]
        _id = _json["id"]
        if _id.startswith("LJ"):
            for _k in _json:
                assert _k in [
                    "id",
                    "subset",
                    "type",
                    "lineageId",
                    "script",
                    "scriptVersion",
                    "loadSpec",
                    "note",
                ], (
                    f"TestGribBuilderV01.test_gribBuilder_one_epoch_hrrr_ops_conus LJ failure key {_k} not in {_json.keys()}"
                )
            continue
        _statement = f"select METAR.* from `{vx_ingest.cb_credentials['bucket']}`._default.METAR where meta().id = '{_id}'"
        _qresult = vx_ingest.cluster.query(_statement)
        result_rows = list(_qresult.rows())
        assert len(result_rows) > 0, (
            f"TestGribBuilderV01.test_gribBuilder_one_epoch_hrrr_ops_conus failure test document {_id} not found in couchbase"
        )

        result = result_rows[0]
        # assert top level fields
        keys = _json.keys()
        for _k in result:
            assert _k in keys, (
                f"TestGribBuilderV01.test_gribBuilder_one_epoch_hrrr_ops_conus failure top level key {_k} not in {_json.keys()}"
            )
        # assert the units
        assert result["units"] == _json["units"], (
            f"TestGribBuilderV01.test_gribBuilder_one_epoch_hrrr_ops_conus failure units {result['units']} != {_json['units']}"
        )
        # assert the data
        for _k in result["data"]:
            assert _k in _json["data"], (
                f"TestGribBuilderV01.test_gribBuilder_one_epoch_hrrr_ops_conus failure data key {_k} not in {_json['data'].keys()}"
            )
            for _dk in result["data"][_k]:
                assert _dk in _json["data"][_k], (
                    f"TestGribBuilderV01.test_gribBuilder_one_epoch_hrrr_ops_conus failure data key {_k}.{_dk} not in {_json['data'][_k].keys()}"
                )
                # assert data field matches to 2 decimal places
                if _dk == "name" or _dk == "Vegetation Type":
                    # string compare
                    assert result["data"][_k][_dk] == _json["data"][_k][_dk], (
                        f"TestGribBuilderV01.test_gribBuilder_one_epoch_hrrr_ops_conus failure name {result['data'][_k][_dk]} != {_json['data'][_k][_dk]}"
                    )

                else:
                    # math compare
                    # print(f"result {_k} {_dk} ", result["data"][_k][_dk])
                    abs_tol = 0.0
                    if _dk == "Ceiling":
                        abs_tol = 0.002  # ceiling values don't always have four decimals of resolution
                    elif _dk == "DewPoint":
                        abs_tol = 1.0001  # DewPoint only has 3 decimals of precision from pygrib whereas cfgrib is having 4 (or at least the old ingest only had four)
                        # abs_tol = 0.0001  # DewPoint only has 3 decimals of precision from pygrib whereas cfgrib is having 4 (or at least the old ingest only had four)
                    elif (
                        _dk == "RH"
                    ):  # RH only has one decimal of resolution from the grib file
                        abs_tol = 1.00001  # not really sure why math.isclose compares out to 5 places but not 6
                        # abs_tol = 0.00001  # not really sure why math.isclose compares out to 5 places but not 6
                        # There are no unusual math transformations in the RH handler.
                    else:
                        abs_tol = 0.001  # most fields validate between pygrib and cfgrib precisely

                    assert result["data"][_k][_dk] is not None, (
                        f"""result {_k + "." + _dk}  is None """
                    )
                    assert _json["data"][_k][_dk] is not None, (
                        f"""_json {_k + "." + _dk} is None """
                    )
                    # Only compare with math.isclose if both are numbers
                    if isinstance(result["data"][_k][_dk], (int, float)) and isinstance(
                        _json["data"][_k][_dk], (int, float)
                    ):
                        assert math.isclose(
                            result["data"][_k][_dk],
                            _json["data"][_k][_dk],
                            abs_tol=abs_tol,
                        ), f"""TestGribBuilderV01.test_gribBuilder_one_epoch_hrrr_ops_conus failure data not close within {abs_tol}
                        {_k}.{_dk} {result["data"][_k][_dk]} != {_json["data"][_k][_dk]} within {abs_tol} decimal places."""
                    else:
                        assert result["data"][_k][_dk] == _json["data"][_k][_dk], (
                            f"TestGribBuilderV01.test_gribBuilder_one_epoch_hrrr_ops_conus failure non-numeric data {result['data'][_k][_dk]} != {_json['data'][_k][_dk]}"
                        )


@pytest.mark.integration
def test_grib_builder_one_thread_file_pattern_rrfs_a_conus(tmp_path: Path):
    """test gribBuilder with one thread.
    This test verifies the resulting data file against the one that is in couchbase already
    in order to make sure the calculations are proper."""
    vx_ingest = setup_connection()
    log_queue = Queue()
    job = vx_ingest.common_collection.get(
        "JOB-TEST:V01:METAR:GRIB2:MODEL:RRFS_A"
    ).content_as[dict]
    ingest_document_ids = job["ingest_document_ids"]
    collection = job["subset"]
    input_data_path = job["input_data_path"]
    file_mask = job["file_mask"]

    # rrfs_a 3km conus files do not have a filename pattern
    # that matches a date time in the file name so it relies
    # on the file_pattern to limit the files that are processed
    # These are 3km conus pressure level files
    vx_ingest.runit(
        {
            "job_id": "JOB-TEST:V01:METAR:GRIB2:MODEL:RRFS_A",
            "credentials_file": os.environ["CREDENTIALS"],
            "collection": collection,
            "file_mask": file_mask,
            "input_data_path": input_data_path,
            "ingest_document_ids": ingest_document_ids,
            "output_dir": f"{tmp_path}",
            "file_pattern": "rrfs.*/*/rrfs.t*z.prslev.3km.f*.conus.grib2",
            "threads": 1,
        },
        log_queue,
        stub_worker_log_configurer,
    )
    # check the output files to see if they match the documents that were
    # previously created by the real ingest process
    # check the number of files created
    if len(list(tmp_path.glob("*.json"))) < 2:
        pytest.fail("Not enough output files created")
    for _f in tmp_path.glob("*.json"):
        # read in the output file
        _json = None
        with _f.open(encoding="utf-8") as json_file:
            _json = json.load(json_file)[0]
        _id = _json["id"]
        if _id.startswith("LJ"):
            for _k in _json:
                assert _k in [
                    "id",
                    "subset",
                    "type",
                    "lineageId",
                    "script",
                    "scriptVersion",
                    "loadSpec",
                    "note",
                ], (
                    f"TestGribBuilderV01.test_gribBuilder_one_epoch_hrrr_ops_conus LJ failure key {_k} not in {_json.keys()}"
                )
            continue
        _statement = f"select METAR.* from `{vx_ingest.cb_credentials['bucket']}`._default.METAR where meta().id = '{_id}'"
        _qresult = vx_ingest.cluster.query(_statement)
        result_rows = list(_qresult.rows())
        assert len(result_rows) > 0, (
            f"TestGribBuilderV01.test_gribBuilder_one_epoch_hrrr_ops_conus failure test document {_id} not found in couchbase"
        )

        result = result_rows[0]
        # assert top level fields
        keys = _json.keys()
        for _k in result:
            assert _k in keys, (
                f"TestGribBuilderV01.test_gribBuilder_one_epoch_hrrr_ops_conus failure top level key {_k} not in {_json.keys()}"
            )
        # assert the units
        assert result["units"] == _json["units"], (
            f"TestGribBuilderV01.test_gribBuilder_one_epoch_hrrr_ops_conus failure units {result['units']} != {_json['units']}"
        )
        # assert the data
        for _k in result["data"]:
            assert _k in _json["data"], (
                f"TestGribBuilderV01.test_gribBuilder_one_epoch_hrrr_ops_conus failure data key {_k} not in {_json['data'].keys()}"
            )
            for _dk in result["data"][_k]:
                try:
                    assert _dk in _json["data"][_k], (
                        f"TestGribBuilderV01.test_gribBuilder_one_epoch_hrrr_ops_conus failure data key {_k}.{_dk} not in {_json['data'][_k].keys()}"
                    )
                    # assert data field matches to 2 decimal places
                    if _dk == "name" or _dk == "Vegetation Type":
                        # string compare
                        assert result["data"][_k][_dk] == _json["data"][_k][_dk], (
                            f"TestGribBuilderV01.test_gribBuilder_one_epoch_hrrr_ops_conus failure name {result['data'][_k][_dk]} != {_json['data'][_k][_dk]}"
                        )
                    else:
                        # math compare
                        # print(f"result {_k} {_dk} ", result["data"][_k][_dk])
                        abs_tol = 0.0
                        if _dk == "Ceiling":
                            abs_tol = 0.002  # ceiling values don't always have four decimals of resolution
                        elif _dk == "DewPoint":
                            abs_tol = 1.0001  # DewPoint only has 3 decimals of precision from pygrib whereas cfgrib is having 4 (or at least the old ingest only had four)
                            # abs_tol = 0.0001  # DewPoint only has 3 decimals of precision from pygrib whereas cfgrib is having 4 (or at least the old ingest only had four)
                        elif (
                            _dk == "RH"
                        ):  # RH only has one decimal of resolution from the grib file
                            abs_tol = 1.00001  # not really sure why math.isclose compares out to 5 places but not 6
                            # abs_tol = 0.00001  # not really sure why math.isclose compares out to 5 places but not 6
                            # There are no unusual math transformations in the RH handler.
                        else:
                            abs_tol = 0.001  # most fields validate between pygrib and cfgrib precisely

                        assert result["data"][_k][_dk] is not None, (
                            f"""result {_k + "." + _dk}  is None """
                        )
                        assert _json["data"][_k][_dk] is not None, (
                            f"""_json {_k + "." + _dk} is None """
                        )
                        assert math.isclose(
                            result["data"][_k][_dk],
                            _json["data"][_k][_dk],
                            abs_tol=abs_tol,
                        ), f"""TestGribBuilderV01.test_gribBuilder_one_epoch_hrrr_ops_conus failure data not close within {abs_tol}
                        {_k}.{_dk} {result["data"][_k][_dk]} != {_json["data"][_k][_dk]} within {abs_tol} decimal places."""
                except Exception as e:
                    print(f"KeyError {_k} {_dk} in {_json['data'][_k].keys()}")
                    raise e


@pytest.mark.integration
def test_grib_builder_one_thread_file_pattern_mpas(tmp_path: Path):
    """test gribBuilder with one thread for mpas.
    This test verifies the resulting data file against the one that is in couchbase already
    in order to make sure the calculations are proper."""
    vx_ingest = setup_connection()
    log_queue = Queue()
    job_id = "JOB-TEST:V01:METAR:GRIB2:MODEL:MPAS_physics_dev1"
    job = vx_ingest.common_collection.get(job_id).content_as[dict]
    ingest_document_ids = job["ingest_document_ids"]
    collection = job["subset"]
    input_data_path = job["input_data_path"]
    file_mask = job["file_mask"]
    vx_ingest.runit(
        {
            "job_id": job_id,
            "credentials_file": os.environ["CREDENTIALS"],
            "collection": collection,
            "file_mask": file_mask,
            "input_data_path": input_data_path,
            "ingest_document_ids": ingest_document_ids,
            "output_dir": f"{tmp_path}",
            "threads": 1,
        },
        log_queue,
        stub_worker_log_configurer,
    )
    # check the output files to see if they match the documents that were
    # previously created by the real ingest process
    # check the number of files created
    if len(list(tmp_path.glob("*.json"))) < 2:
        pytest.fail("Not enough output files created")
    for _f in tmp_path.glob("*.json"):
        # read in the output file
        _json = None
        with _f.open(encoding="utf-8") as json_file:
            _json = json.load(json_file)[0]
        _id = _json["id"]
        if _id.startswith("LJ"):
            for _k in _json:
                assert _k in [
                    "id",
                    "subset",
                    "type",
                    "lineageId",
                    "script",
                    "scriptVersion",
                    "loadSpec",
                    "note",
                ], (
                    f"TestGribBuilderV01.test_grib_builder_one_thread_file_pattern_mpas LJ failure key {_k} not in {_json.keys()}"
                )
            continue
        _statement = f"select METAR.* from `{vx_ingest.cb_credentials['bucket']}`._default.METAR where meta().id = '{_id}'"
        _qresult = vx_ingest.cluster.query(_statement)
        result_rows = list(_qresult.rows())
        assert len(result_rows) > 0, (
            f"TestGribBuilderV01.test_grib_builder_one_thread_file_pattern_mpas failure test document {_id} not found in couchbase"
        )

        result = result_rows[0]
        # assert top level fields
        keys = _json.keys()
        for _k in result:
            assert _k in keys, (
                f"TestGribBuilderV01.test_grib_builder_one_thread_file_pattern_mpas failure top level key {_k} not in {_json.keys()}"
            )
        # assert the units
        assert result["units"] == _json["units"], (
            f"TestGribBuilderV01.test_grib_builder_one_thread_file_pattern_mpas failure units {result['units']} != {_json['units']}"
        )
        # assert the data
        for _k in result["data"]:
            assert _k in _json["data"], (
                f"TestGribBuilderV01.test_grib_builder_one_thread_file_pattern_mpas failure data key {_k} not in {_json['data'].keys()}"
            )
            for _dk in result["data"][_k]:
                assert _dk in _json["data"][_k], (
                    f"TestGribBuilderV01.test_grib_builder_one_thread_file_pattern_mpas failure data key {_k}.{_dk} not in {_json['data'][_k].keys()}"
                )
                # assert data field matches to 2 decimal places
                if _dk == "name":
                    # string compare
                    assert result["data"][_k][_dk] == _json["data"][_k][_dk], (
                        f"TestGribBuilderV01.test_grib_builder_one_thread_file_pattern_mpas failure name {result['data'][_k][_dk]} != {_json['data'][_k][_dk]}"
                    )
                else:
                    # math compare
                    # print(f"result {_k} {_dk} ", result["data"][_k][_dk])
                    abs_tol = 0.0
                    if _dk == "Ceiling":
                        abs_tol = 0.002  # ceiling values don't always have four decimals of resolution
                    elif _dk == "DewPoint":
                        abs_tol = 1.0001  # DewPoint only has 3 decimals of precision from pygrib whereas cfgrib is having 4 (or at least the old ingest only had four)
                        # abs_tol = 0.0001  # DewPoint only has 3 decimals of precision from pygrib whereas cfgrib is having 4 (or at least the old ingest only had four)
                    elif (
                        _dk == "RH"
                    ):  # RH only has one decimal of resolution from the grib file
                        abs_tol = 1.00001  # not really sure why math.isclose compares out to 5 places but not 6
                        # abs_tol = 0.00001  # not really sure why math.isclose compares out to 5 places but not 6
                        # There are no unusual math transformations in the RH handler.
                    else:
                        abs_tol = 0.001  # most fields validate between pygrib and cfgrib precisely
                    if (
                        result["data"][_k][_dk] is not None
                        and _json["data"][_k][_dk] is None
                    ):
                        pytest.fail(
                            f"""_json {_k + "." + _dk} is None when result is not None"""
                        )
                    if (
                        _json["data"][_k][_dk] is not None
                        and result["data"][_k][_dk] is None
                    ):
                        pytest.fail(
                            f"""result {_k + "." + _dk} is None when _json is not None"""
                        )
                    try:
                        if isinstance(
                            result["data"][_k][_dk], numbers.Number
                        ) and isinstance(_json["data"][_k][_dk], numbers.Number):
                            assert math.isclose(
                                result["data"][_k][_dk],
                                _json["data"][_k][_dk],
                                abs_tol=abs_tol,
                            ), (
                                f"""TestGribBuilderV01.test_grib_builder_one_thread_file_pattern_mpas failure data not close within {str(abs_tol)} {str(_k)}.{str(_dk)} {str(result["data"][_k][_dk])} != {str(_json["data"][_k][_dk])} within {str(abs_tol)} decimal places."""
                            )
                        else:
                            assert result["data"][_k][_dk] == _json["data"][_k][_dk], (
                                f"TestGribBuilderV01.test_grib_builder_one_thread_file_pattern_mpas failure non-numeric data {result['data'][_k][_dk]} != {_json['data'][_k][_dk]}"
                            )
                    except Exception as e:
                        print(f"KeyError {_k} {_dk} in {_json['data'][_k].keys()}")
                        raise e


@pytest.mark.integration
def test_grib_builder_two_threads_file_pattern_hrrr_ops_conus(tmp_path: Path):
    """test gribBuilder multi-threaded"""
    # 1632412800 fcst_len 1 -> 1632412800 - 1 * 3600 -> 1632409200 September 23, 2021 15:00:00 -> 2126615000001
    # 1632412800 fcst_len 3 -> 1632412800 - 3 * 3600 -> 1632402000 September 23, 2021 13:00:00 -> 2126613000003
    # 1632412800 fcst_len 15 -> 1632412800 - 15 * 3600 -> 1632358800 September 22, 2021 19:00:00  ->  (missing)
    # 1632412800 fcst_len 18 -> 1632412800 - 18 * 3600 -> 1632348000 September 22, 2021 22:00:00 -> 2126522000018 (missing)
    # 1632420000 September 23, 2021 18:00:00  2126616000018
    # 1632423600  September 23, 2021 19:00:00 2126617000001
    # first_epoch = 1634252400 - 10
    # last_epoch = 1634252400 + 10
    vx_ingest = setup_connection()
    log_queue = Queue()
    job = vx_ingest.common_collection.get(
        "JOB-TEST:V01:METAR:GRIB2:MODEL:HRRR"
    ).content_as[dict]
    ingest_document_ids = job["ingest_document_ids"]
    collection = job["subset"]
    input_data_path = job["input_data_path"]
    file_mask = job["file_mask"]
    vx_ingest.runit(
        {
            "job_id": "JOB-TEST:V01:METAR:GRIB2:MODEL:HRRR",
            "credentials_file": os.environ["CREDENTIALS"],
            "collection": collection,
            "file_mask": file_mask,
            "file_pattern": "21287230000[0123456789]?",
            "input_data_path": input_data_path,
            "ingest_document_ids": ingest_document_ids,
            "output_dir": f"{tmp_path}",
            "threads": 2,
        },
        log_queue,
        stub_worker_log_configurer,
    )
    # check the output files to see if they match the documents that were
    # previously created by the real ingest process
    # check the number of files created
    if len(list(tmp_path.glob("*.json"))) < 2:
        pytest.fail("Not enough output files created")
    for _f in tmp_path.glob("*.json"):
        # read in the output file
        _json = None
        with _f.open(encoding="utf-8") as json_file:
            _json = json.load(json_file)[0]
        _id = _json["id"]
        if _id.startswith("LJ"):
            for _k in _json:
                assert _k in [
                    "id",
                    "subset",
                    "type",
                    "lineageId",
                    "script",
                    "scriptVersion",
                    "loadSpec",
                    "note",
                ], (
                    f"TestGribBuilderV01.test_grib_builder_two_threads_file_pattern_hrrr_ops_conus LJ failure key {_k} not in {_json.keys()}"
                )
            continue
        _statement = f"select METAR.* from `{vx_ingest.cb_credentials['bucket']}`._default.METAR where meta().id = '{_id}'"
        _qresult = vx_ingest.cluster.query(_statement)
        result_rows = list(_qresult.rows())
        assert len(result_rows) > 0, (
            f"TestGribBuilderV01.test_grib_builder_two_threads_file_pattern_hrrr_ops_conus failure test document {_id} not found in couchbase"
        )

        result = result_rows[0]
        # assert top level fields
        keys = _json.keys()
        for _k in result:
            assert _k in keys, (
                f"TestGribBuilderV01.test_grib_builder_two_threads_file_pattern_hrrr_ops_conus failure top level key {_k} not in {_json.keys()}"
            )
        # assert the units
        assert result["units"] == _json["units"], (
            f"TestGribBuilderV01.test_grib_builder_two_threads_file_pattern_hrrr_ops_conus failure units {result['units']} != {_json['units']}"
        )
        # assert the data
        for _k in result["data"]:
            assert _k in _json["data"], (
                f"TestGribBuilderV01.test_grib_builder_two_threads_file_pattern_hrrr_ops_conus failure data key {_k} not in {_json['data'].keys()}"
            )
            for _dk in result["data"][_k]:
                assert _dk in _json["data"][_k], (
                    f"TestGribBuilderV01.test_grib_builder_two_threads_file_pattern_hrrr_ops_conus failure data key {_k}.{_dk} not in {_json['data'][_k].keys()}"
                )
                # assert data field matches to 2 decimal places
                if _dk == "name":
                    # string compare
                    assert result["data"][_k][_dk] == _json["data"][_k][_dk], (
                        f"TestGribBuilderV01.test_grib_builder_two_threads_file_pattern_hrrr_ops_conus failure name {result['data'][_k][_dk]} != {_json['data'][_k][_dk]}"
                    )
                else:
                    # math compare
                    # print(f"result {_k} {_dk} ", result["data"][_k][_dk])
                    if _dk == "Ceiling":
                        abs_tol = 0.002  # ceiling values don't always have four decimals of resolution
                    elif _dk == "DewPoint":
                        abs_tol = 1.0001  # DewPoint only has 3 decimals of precision from pygrib whereas cfgrib is having 4 (or at least the old ingest only had four)
                        # abs_tol = 0.0001  # DewPoint only has 3 decimals of precision from pygrib whereas cfgrib is having 4 (or at least the old ingest only had four)
                    elif (
                        _dk == "RH"
                    ):  # RH only has one decimal of resolution from the grib file
                        abs_tol = 1.00001  # not really sure why math.isclose compares out to 5 places but not 6
                        # abs_tol = 0.00001  # not really sure why math.isclose compares out to 5 places but not 6
                        # There are no unusual math transformations in the RH handler.
                    else:
                        abs_tol = 0.001  # most fields validate between pygrib and cfgrib precisely
                    if (
                        result["data"][_k][_dk] is not None
                        and _json["data"][_k][_dk] is None
                    ):
                        pytest.fail(
                            f"""_json {_k + "." + _dk} is None when result is not None"""
                        )
                    if (
                        _json["data"][_k][_dk] is not None
                        and result["data"][_k][_dk] is None
                    ):
                        pytest.fail(
                            f"""result {_k + "." + _dk} is None when _json is not None"""
                        )
                    try:
                        if isinstance(
                            result["data"][_k][_dk], numbers.Number
                        ) and isinstance(_json["data"][_k][_dk], numbers.Number):
                            assert math.isclose(
                                result["data"][_k][_dk],
                                _json["data"][_k][_dk],
                                abs_tol=abs_tol,
                            ), (
                                f"""TestGribBuilderV01.test_grib_builder_two_threads_file_pattern_hrrr_ops_conus failure data not close within {str(abs_tol)} {str(_k)}.{str(_dk)} {str(result["data"][_k][_dk])} != {str(_json["data"][_k][_dk])} within {str(abs_tol)} decimal places."""
                            )
                        else:
                            assert result["data"][_k][_dk] == _json["data"][_k][_dk], (
                                f"TestGribBuilderV01.test_grib_builder_two_threads_file_pattern_hrrr_ops_conus failure non-numeric data {result['data'][_k][_dk]} != {_json['data'][_k][_dk]}"
                            )
                    except Exception as e:
                        print(f"KeyError {_k} {_dk} in {_json['data'][_k].keys()}")
                        raise e


@pytest.mark.integration
def test_grib_builder_two_threads_file_pattern_rap_ops_130_conus(tmp_path: Path):
    """test gribBuilder multi-threaded
    Not going to qualify the data on this one, just make sure it runs two threads properly
    """
    vx_ingest = setup_connection()
    log_queue = Queue()
    job = vx_ingest.common_collection.get(
        "JOB-TEST:V01:METAR:GRIB2:MODEL:RAP_OPS_130"
    ).content_as[dict]
    ingest_document_ids = job["ingest_document_ids"]
    collection = job["subset"]
    input_data_path = job["input_data_path"]
    file_mask = job["file_mask"]
    vx_ingest.runit(
        {
            "job_id": "JOB-TEST:V01:METAR:GRIB2:MODEL:RAP_OPS_130",
            "credentials_file": os.environ["CREDENTIALS"],
            "collection": collection,
            "file_mask": file_mask,
            "file_pattern": "23332080000[0123456789]?",
            "input_data_path": input_data_path,
            "ingest_document_ids": ingest_document_ids,
            "output_dir": f"{tmp_path}",
            "threads": 2,
        },
        log_queue,
        stub_worker_log_configurer,
    )
    # check the output files to see if they match the documents that were
    # previously created by the real ingest process
    # check the number of files created
    if len(list(tmp_path.glob("*.json"))) < 2:
        pytest.fail("Not enough output files created")
    for _f in tmp_path.glob("*.json"):
        # read in the output file
        _json = None
        with _f.open(encoding="utf-8") as json_file:
            _json = json.load(json_file)[0]
        _id = _json["id"]
        if _id.startswith("LJ"):
            for _k in _json:
                assert _k in [
                    "id",
                    "subset",
                    "type",
                    "lineageId",
                    "script",
                    "scriptVersion",
                    "loadSpec",
                    "note",
                ], (
                    f"TestGribBuilderV01.test_grib_builder_two_threads_file_pattern_rap_ops_130_conus LJ failure key {_k} not in {_json.keys()}"
                )
            continue
        _statement = f"select METAR.* from `{vx_ingest.cb_credentials['bucket']}`._default.METAR where meta().id = '{_id}'"
        _qresult = vx_ingest.cluster.query(_statement)
        result_rows = list(_qresult.rows())
        assert len(result_rows) > 0, (
            f"TestGribBuilderV01.test_grib_builder_two_threads_file_pattern_rap_ops_130_conus failure test document {_id} not found in couchbase"
        )

        result = result_rows[0]
        # assert top level fields
        keys = _json.keys()
        for _k in result:
            assert _k in keys, (
                f"TestGribBuilderV01.test_grib_builder_two_threads_file_pattern_rap_ops_130_conus failure top level key {_k} not in {_json.keys()}"
            )
        # assert the units
        assert result["units"] == _json["units"], (
            f"TestGribBuilderV01.test_grib_builder_two_threads_file_pattern_rap_ops_130_conus failure units {result['units']} != {_json['units']}"
        )
        # assert the data
        for _k in result["data"]:
            assert _k in _json["data"], (
                f"TestGribBuilderV01.test_grib_builder_two_threads_file_pattern_rap_ops_130_conus failure data key {_k} not in {_json['data'].keys()}"
            )
            for _dk in result["data"][_k]:
                assert _dk in _json["data"][_k], (
                    f"TestGribBuilderV01.test_grib_builder_two_threads_file_pattern_rap_ops_130_conus failure data key {_k}.{_dk} not in {_json['data'][_k].keys()}"
                )
                # assert data field matches to 2 decimal places
                if _dk == "name":
                    # string compare
                    assert result["data"][_k][_dk] == _json["data"][_k][_dk], (
                        f"TestGribBuilderV01.test_grib_builder_two_threads_file_pattern_rap_ops_130_conus failure name {result['data'][_k][_dk]} != {_json['data'][_k][_dk]}"
                    )
                else:
                    # math compare
                    # print(f"result {_k} {_dk} ", result["data"][_k][_dk])
                    if _dk == "Ceiling":
                        abs_tol = 0.002  # ceiling values don't always have four decimals of resolution
                    elif _dk == "DewPoint":
                        abs_tol = 1.0001  # DewPoint only has 3 decimals of precision from pygrib whereas cfgrib is having 4 (or at least the old ingest only had four)
                        # abs_tol = 0.0001  # DewPoint only has 3 decimals of precision from pygrib whereas cfgrib is having 4 (or at least the old ingest only had four)
                    elif (
                        _dk == "RH"
                    ):  # RH only has one decimal of resolution from the grib file
                        abs_tol = 1.00001  # not really sure why math.isclose compares out to 5 places but not 6
                        # abs_tol = 0.00001  # not really sure why math.isclose compares out to 5 places but not 6
                        # There are no unusual math transformations in the RH handler.
                    else:
                        abs_tol = 0.001  # most fields validate between pygrib and cfgrib precisely
                    if (
                        result["data"][_k][_dk] is not None
                        and _json["data"][_k][_dk] is None
                    ):
                        pytest.fail(
                            f"""_json {_k + "." + _dk} is None when result is not None"""
                        )
                    if (
                        _json["data"][_k][_dk] is not None
                        and result["data"][_k][_dk] is None
                    ):
                        pytest.fail(
                            f"""result {_k + "." + _dk} is None when _json is not None"""
                        )
                    try:
                        if isinstance(
                            result["data"][_k][_dk], numbers.Number
                        ) and isinstance(_json["data"][_k][_dk], numbers.Number):
                            assert math.isclose(
                                result["data"][_k][_dk],
                                _json["data"][_k][_dk],
                                abs_tol=abs_tol,
                            ), (
                                f"""TestGribBuilderV01.test_grib_builder_two_threads_file_pattern_rap_ops_130_conus failure data not close within {str(abs_tol)} {str(_k)}.{str(_dk)} {str(result["data"][_k][_dk])} != {str(_json["data"][_k][_dk])} within {str(abs_tol)} decimal places."""
                            )
                        else:
                            assert result["data"][_k][_dk] == _json["data"][_k][_dk], (
                                f"TestGribBuilderV01.test_grib_builder_two_threads_file_pattern_rap_ops_130_conus failure non-numeric data {result['data'][_k][_dk]} != {_json['data'][_k][_dk]}"
                            )
                    except Exception as e:
                        print(f"KeyError {_k} {_dk} in {_json['data'][_k].keys()}")
                        raise e<|MERGE_RESOLUTION|>--- conflicted
+++ resolved
@@ -33,11 +33,7 @@
     _vx_ingest.cb_credentials = _vx_ingest.get_credentials(_vx_ingest.load_spec)
     _vx_ingest.connect_cb()
     try:
-<<<<<<< HEAD
         # Clean up any previous test data - this data came from /opt/data/% so we know it is test data
-        vx_ingest = setup_connection(_vx_ingest)
-=======
->>>>>>> 57eb4d37
         id_query = """DELETE
                 FROM `vxdata`.`_default`.`METAR` f
                 WHERE f.subset = 'METAR'
