--- conflicted
+++ resolved
@@ -29,7 +29,6 @@
 
 def setup_connection():
     """test setup"""
-<<<<<<< HEAD
     _vx_ingest = VXIngest()
     _vx_ingest.credentials_file = (os.environ["CREDENTIALS"],)
     _vx_ingest.cb_credentials = _vx_ingest.get_credentials(_vx_ingest.load_spec)
@@ -40,50 +39,6 @@
     return _vx_ingest
 
 
-def test_one_thread_specify_file_pattern(tmp_path):
-    log_queue = Queue()
-    vx_ingest = VXIngest()
-    vx_ingest.runit(
-        {
-            "job_id": "JOB-TEST:V01:METAR:NETCDF:OBS",
-            "credentials_file": os.environ["CREDENTIALS"],
-            "file_name_mask": "%Y%m%d_%H%M",
-            "output_dir": f"{tmp_path}",
-            "threads": 1,
-            "file_pattern": "20211108_0000",
-        },
-        log_queue,
-        stub_worker_log_configurer,
-    )
-    assert (
-        len(list(tmp_path.glob("[0123456789]???????_[0123456789]???.json"))) > 0
-    ), "There are no output files"
-
-    lj_doc_regex = "LJ:METAR:vxingest.netcdf_to_cb.run_ingest_threads:VXIngest:*.json"
-    assert (
-        len(list(tmp_path.glob(lj_doc_regex))) == 1
-    ), "there is no load job output file"
-
-    # use file globbing to see if we got one output file for each input file plus one load job file
-    input_path = Path("/opt/data/netcdf_to_cb/input_files")
-    assert len(list(tmp_path.glob("20211108*.json"))) == len(
-        list(input_path.glob("20211108_0000"))
-    ), "number of output files is incorrect"
-=======
-    try:
-        _vx_ingest = VXIngest()
-        _vx_ingest.credentials_file = (os.environ["CREDENTIALS"],)
-        _vx_ingest.cb_credentials = _vx_ingest.get_credentials(_vx_ingest.load_spec)
-        _vx_ingest.connect_cb()
-        _vx_ingest.load_spec["ingest_document_ids"] = _vx_ingest.collection.get(
-            "JOB-TEST:V01:METAR:NETCDF:OBS"
-        ).content_as[dict]["ingest_document_ids"]
-        return _vx_ingest
-    except Exception as _e:  # pylint:disable=broad-except
-        assert False, f"test_credentials_and_load_spec Exception failure: {_e}"
-        return None
-
-
 def ordered(obj):
     """Utliity function to sort a dictionary so that it can be compared to another dictionary"""
     if isinstance(obj, dict):
@@ -94,74 +49,67 @@
         return obj
 
 
-def test_one_thread_specify_file_pattern(tmp_path):  # pylint:disable=missing-function-docstring
-    try:
-        log_queue = Queue()
-        vx_ingest = VXIngest()
-        vx_ingest.runit(
-            {
-                "job_id": "JOB-TEST:V01:METAR:NETCDF:OBS",
-                "credentials_file": os.environ["CREDENTIALS"],
-                "file_name_mask": "%Y%m%d_%H%M",
-                "output_dir": f"{tmp_path}",
-                "threads": 1,
-                "file_pattern": "20211108_0000",
-            },
-            log_queue,
-            stub_worker_log_configurer,
-        )
-        assert (
-            len(glob(f"{tmp_path}/[0123456789]???????_[0123456789]???.json")) > 0
-        ), "There are no output files"
-
-        assert (
-            len(
-                glob(
-                    f"{tmp_path}/LJ:METAR:vxingest.netcdf_to_cb.run_ingest_threads:VXIngest:*.json"
-                )
-            )
-            == 1
-        ), "there is no load job output file"
-
-        # use file globbing to see if we got one output file for each input file plus one load job file
-        assert len(glob(f"{tmp_path}/20211108*.json")) == len(
-            glob("/opt/data/netcdf_to_cb/input_files/20211108_0000")
-        ), "number of output files is incorrect"
-        derived_data = json.load(
-            open(f"{tmp_path}/20211108_0000.json", encoding="utf-8")
-        )
-        station_id = ""
-        derived_station = {}
-        obs_id = ""
-        derived_obs = {}
-        for item in derived_data:
-            if item["docType"] == "station" and item["name"] == "KDEN":
-                station_id = item["id"]
-                derived_station = item
-            else:
-                if item["docType"] == "obs":
-                    obs_id = item["id"]
-                    derived_obs = item
-            if derived_station and derived_obs:
-                break
-        retrieved_station = vx_ingest.collection.get(station_id).content_as[dict]
-        retrieved_obs = vx_ingest.collection.get(obs_id).content_as[dict]
-        # make sure the updateTime is the same in both the derived and retrieved station
-        retrieved_station["updateTime"] = derived_station["updateTime"]
-        # make sure the firstTime and lastTime are the same in both the derived and retrieved station['geo']
-        retrieved_station["geo"][0]["firstTime"] = derived_station["geo"][0][
-            "firstTime"
-        ]
-        retrieved_station["geo"][0]["lastTime"] = derived_station["geo"][0]["lastTime"]
-        assert ordered(derived_station) == ordered(
-            retrieved_station
-        ), "derived station does not match retrieved station"
-        assert ordered(derived_obs) == ordered(
-            retrieved_obs
-        ), "derived obs does not match retrieved obs"
-    except Exception as _e:  # pylint: disable=broad-except
-        assert False, f"TestGsdIngestManager Exception failure: {_e}"
->>>>>>> 6a6d1428
+def test_one_thread_specify_file_pattern(tmp_path):
+    log_queue = Queue()
+    vx_ingest = VXIngest()
+    vx_ingest.runit(
+        {
+            "job_id": "JOB-TEST:V01:METAR:NETCDF:OBS",
+            "credentials_file": os.environ["CREDENTIALS"],
+            "file_name_mask": "%Y%m%d_%H%M",
+            "output_dir": f"{tmp_path}",
+            "threads": 1,
+            "file_pattern": "20211108_0000",
+        },
+        log_queue,
+        stub_worker_log_configurer,
+    )
+    assert (
+        len(list(tmp_path.glob("[0123456789]???????_[0123456789]???.json"))) > 0
+    ), "There are no output files"
+
+    lj_doc_regex = "LJ:METAR:vxingest.netcdf_to_cb.run_ingest_threads:VXIngest:*.json"
+    assert (
+        len(list(tmp_path.glob(lj_doc_regex))) == 1
+    ), "there is no load job output file"
+
+    # use file globbing to see if we got one output file for each input file plus one load job file
+    input_path = Path("/opt/data/netcdf_to_cb/input_files")
+    assert len(list(tmp_path.glob("20211108*.json"))) == len(
+        list(input_path.glob("20211108_0000"))
+    ), "number of output files is incorrect"
+    derived_data = json.load(
+        (tmp_path / "20211108_0000.json").open(encoding="utf-8")
+    )
+    station_id = ""
+    derived_station = {}
+    obs_id = ""
+    derived_obs = {}
+    for item in derived_data:
+        if item["docType"] == "station" and item["name"] == "KDEN":
+            station_id = item["id"]
+            derived_station = item
+        else:
+            if item["docType"] == "obs":
+                obs_id = item["id"]
+                derived_obs = item
+        if derived_station and derived_obs:
+            break
+    retrieved_station = vx_ingest.collection.get(station_id).content_as[dict]
+    retrieved_obs = vx_ingest.collection.get(obs_id).content_as[dict]
+    # make sure the updateTime is the same in both the derived and retrieved station
+    retrieved_station["updateTime"] = derived_station["updateTime"]
+    # make sure the firstTime and lastTime are the same in both the derived and retrieved station['geo']
+    retrieved_station["geo"][0]["firstTime"] = derived_station["geo"][0][
+        "firstTime"
+    ]
+    retrieved_station["geo"][0]["lastTime"] = derived_station["geo"][0]["lastTime"]
+    assert ordered(derived_station) == ordered(
+        retrieved_station
+    ), "derived station does not match retrieved station"
+    assert ordered(derived_obs) == ordered(
+        retrieved_obs
+    ), "derived obs does not match retrieved obs"
 
 
 def test_two_threads_spedicfy_file_pattern(tmp_path):
