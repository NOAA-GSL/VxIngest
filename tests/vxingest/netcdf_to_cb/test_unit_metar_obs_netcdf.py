--- conflicted
+++ resolved
@@ -158,7 +158,6 @@
             "url": str(tmp_path / "1820013010000"),
         }
         vx_ingest.collection.upsert("DF:metar:grib2:HRRR_OPS:f_fred_01", df_record)
-<<<<<<< HEAD
         # make a ".prev" and a ".tmp" directory to see if they get filtered out
         Path(tmp_path / ".prev").mkdir()
         Path(tmp_path / ".tmp").mkdir()
@@ -173,24 +172,7 @@
         Path(tmp_path / "1820014010000").touch()
         Path(tmp_path / "1820015010000").touch()
         Path(tmp_path / "1820016010000").touch()
-=======
-        # make sure the get_file_list is returning the files and ignoring the .prev and .tmp directories
-        Path.mkdir(tmp_path / ".prev")
-        Path.mkdir(tmp_path / ".tmp")
-        # order is important to see if the files are getting returned sorted by mtime
-        Path(tmp_path / "f_fred_01").touch()
-        Path(tmp_path / "f_fred_02").touch()
-        Path(tmp_path / "f_fred_04").touch()
-        Path(tmp_path / "f_fred_05").touch()
-        Path(tmp_path / "f_fred_03").touch()
-        Path(tmp_path / "f_1_fred_01").touch()
-        Path(tmp_path / ".prev_fred").touch()
-        Path(tmp_path / ".prev/prev_fred").touch()
-        Path(tmp_path / ".tmp/tmp_fred").touch()
-        Path(tmp_path / "f_1_fred_01").touch()
-        Path(tmp_path / "f_2_fred_01").touch()
-        Path(tmp_path / "f_3_fred_01").touch()
->>>>>>> 22a7ab3d
+
         query = f""" SELECT url, mtime
             From `{vx_ingest.cb_credentials['bucket']}`.{vx_ingest.cb_credentials['scope']}.{vx_ingest.cb_credentials['collection']}
             WHERE
